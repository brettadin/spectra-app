--- conflicted
+++ resolved
@@ -1,118 +1,111 @@
-<<<<<<< HEAD
-# Image overlay statistics enrichment — 2025-10-23
-- Summarised local FITS image overlays with min/max/median and percentile statistics to echo SpecViz's rich viewer diagnostics guidance before traces reach the UI. 【F:app/utils/local_ingest.py†L355-L382】【F:app/utils/local_ingest.py†L666-L713】【F:docs/research/specviz_improvement_backlog.md†L19-L43】
-- Propagated the computed statistics onto payload metadata and overlay summaries so the UI can surface pixel ranges and spatial axes alongside SpecViz-inspired image detail. 【F:app/utils/local_ingest.py†L714-L724】【F:app/ui/main.py†L2292-L2392】【F:docs/research/specviz_improvement_backlog.md†L44-L64】
-
-=======
->>>>>>> 08e41f6e
-# Spectrum1D ingestion normalisation — 2025-10-23
+# Spectrum1D ingestion normalisation — 2025-10-5
 - Convert local ingest payloads into `Spectrum1D` objects with Astropy quantity checks so unit coercion errors surface before overlays are added, while skipping conversion for image products. 【F:app/utils/local_ingest.py†L300-L386】【F:app/utils/local_ingest.py†L597-L772】
 - Added specutils as a dependency and broadened ingestion tests to assert Spectrum1D availability and unit validation for base and additional traces. 【F:requirements.txt†L1-L11】【F:tests/server/test_local_ingest.py†L1-L186】【F:tests/server/test_local_ingest.py†L230-L321】
 
-# SpecViz improvement backlog planning — 2025-10-23
+# SpecViz improvement backlog planning — 2025-10-5
 - Logged SpecViz-inspired ingestion, viewer, plugin, and automation backlog items so the roadmap targets parity work with clear provenance ties. 【F:docs/research/specviz_improvement_backlog.md†L1-L74】
 - Updated release metadata, patch notes, and patch log to advertise the planning deliverable across the app surfaces. 【F:app/version.json†L1-L5】【F:docs/patch_notes/v1.2.1h.md†L1-L17】【F:PATCHLOG.txt†L33-L34】
 
-# Streamlit import bootstrap — 2025-10-21
+# Streamlit import bootstrap — 2025-10-5
 - Detect bare execution of `app.ui.main` in Streamlit Cloud, prepend the repository root to `sys.path`, and normalise imports so the UI loads whether invoked as a package or direct file. 【F:app/ui/main.py†L25-L80】
 - Recorded the continuity update in release metadata and patch notes for downstream automation. 【F:app/version.json†L1-L5】【F:docs/patch_notes/v1.2.1f.md†L1-L20】
 
-# Overlay ingest rerun continuity — 2025-10-21
+# Overlay ingest rerun continuity — 2025-10-1
 - Centralised `OverlayIngestResult` in a shared ingest module so executor futures resolve with a stable class across reruns and `_refresh_ingest_jobs` keeps adding payloads. 【F:app/ingest/results.py†L1-L18】【F:app/ui/main.py†L671-L798】
 - Added regression coverage that reloads the UI module before the future resolves and confirms `_add_overlay_payload` runs without surfacing the "Unexpected ingest result" fallback. 【F:tests/ui/test_overlay_ingest_queue_async.py†L186-L289】
 
-# Overlay time-series policy — 2025-10-20
+# Overlay time-series policy — 2025-10-1
 - Subtract FITS time-axis offsets inside `_extract_table_data`, flag provenance with `offset_subtracted`, and skip duplicate subtraction during payload assembly so canonical values remain relative to the advertised frame. 【F:app/server/ingest_fits.py†L519-L550】【F:app/server/ingest_fits.py†L1475-L1527】
 - Reject time-series overlays in `_add_overlay` and `ingest_local_file`, surface the policy in error messages, and treat time traces like images when grouping, reference selection, and plotting overlays. 【F:app/ui/main.py†L970-L1050】【F:app/ui/main.py†L373-L382】【F:app/ui/main.py†L1885-L1934】【F:app/utils/local_ingest.py†L461-L482】
 - Added TESS-inspired regression coverage confirming FITS ingest normalises offsets, local ingest surfaces the new error, and overlay rendering drops time traces from figures. 【F:tests/server/test_ingest_fits.py†L491-L513】【F:tests/server/test_local_ingest.py†L517-L691】【F:tests/ui/test_overlay_time_policy.py†L15-L65】
 
-# Differential similarity image guard — 2025-10-20
+# Differential similarity image guard — 2025-10-1
 - Filtered differential similarity sources to drop image overlays so vectorisation never calls `to_vectors` on image payloads. 【F:app/ui/main.py†L3174-L3184】
 - Skip building reference vectors when the active overlay is an image, preventing similarity helpers from raising ValueError. 【F:app/ui/main.py†L1893-L1899】
 - Added a differential tab regression that mixes spectral and image overlays to prove the UI renders without exceptions. 【F:tests/ui/test_differential_form.py†L137-L151】
 
-# Patch log v1.2.1 summary alignment — 2025-10-19
+# Patch log v1.2.1 summary alignment — 2025-10-1
 - Added the v1.2.1 patch log entry so `_resolve_patch_metadata()` surfaces the overlay trace helper relocation summary across the Docs banner and app header. 【F:PATCHLOG.txt†L31-L31】【F:app/ui/main.py†L3308-L3392】
 - Updated the Docs tab regression to assert the v1.2.1 summary and header caption so UI surfaces the new copy. 【F:tests/ui/test_docs_tab.py†L16-L105】
 - Published the v1.2.1 patch notes to capture the helper relocation and regression coverage. 【F:docs/patch_notes/v1.2.1.md†L1-L23】
 
-# Overlay ingest result continuity — 2025-10-18
+# Overlay ingest result continuity — 2025-10-1
 - Duck-type overlay ingest futures on their `status`, `detail`, and `payload` attributes so cached dataclass instances from previous reruns continue to resolve successfully on the UI thread. 【F:app/ui/main.py†L761-L777】
 - Added regression coverage that submits a completed future with a legacy-style ingest result and verifies `_add_overlay_payload` executes without "Unexpected ingest result" failures. 【F:tests/ui/test_overlay_ingest_queue_async.py†L186-L236】
 
-# Overlay trace helper relocation — 2025-10-17
+# Overlay trace helper relocation — 2025-10-1
 - Shifted dataframe conversion, sampling, vectorisation, and point counting helpers onto `OverlayTrace` so downstream UI logic works directly with the trace model instead of ingest result shims. 【F:app/ui/main.py†L43-L174】
 - Updated overlay regressions to rely on the embedded helpers while covering mixed-axis figure builds and metadata summaries. 【F:tests/ui/test_overlay_mixed_axes.py†L9-L118】【F:tests/ui/test_metadata_summary.py†L1-L229】
 
-# Time-axis offset normalization — 2025-10-16
+# Time-axis offset normalization — 2025-10-1
 - Subtract detected FITS time-axis offsets before storing payload values so time-series overlays render near zero while keeping the original epoch in metadata and provenance. 【F:app/server/ingest_fits.py†L1468-L1505】
 - Extend the UI helpers to reuse time-axis provenance for axis titles and metadata summaries, surfacing reference epochs alongside the de-offset ranges. 【F:app/ui/main.py†L1693-L1753】【F:app/ui/main.py†L2230-L2249】
 - Harden ingestion, local ingest, and UI regressions with BJD-offset fixtures to ensure ranges start near zero and provenance cites the removed offset. 【F:tests/server/test_ingest_fits.py†L435-L557】【F:tests/server/test_local_ingest.py†L633-L686】【F:tests/ui/test_metadata_summary.py†L133-L160】【F:tests/ui/test_overlay_mixed_axes.py†L7-L127】
 
-# FITS wavelength alias canonicalisation — 2025-10-15
+# FITS wavelength alias canonicalisation — 2025-10-1
 - Funnel `_normalise_wavelength_unit` candidates through a canonicaliser so byte-decoded aliases (e.g., `Angstroms`) resolve to the singular FITS label before `_unit_is_wavelength` validates them. 【F:app/server/ingest_fits.py†L758-L805】
 - Let `_unit_is_wavelength` trust canonical strings while still decoding defensive byte inputs, ensuring previously-normalised units skip redundant coercion. 【F:app/server/ingest_fits.py†L343-L356】
 - Locked regressions for plural byte `TUNIT`/`CUNIT` headers to prove ingestion surfaces canonical units and preserved metadata. 【F:tests/server/test_ingest_fits.py†L371-L426】
 
-# Overlay ingest thread-safety — 2025-10-14
+# Overlay ingest thread-safety — 2025-10-1
 - **REF 1.2.0x-A01**: Route overlay payload additions through the main thread by returning ingest results from worker futures and finalising state updates in `_refresh_ingest_jobs`, eliminating cross-thread Streamlit mutations. 【F:app/ui/main.py†L621-L678】【F:app/ui/main.py†L680-L713】
 - Hardened the ingest queue regression to assert queued overlays complete without `ScriptRunContext` warnings while preserving async progress. 【F:tests/ui/test_overlay_ingest_queue_async.py†L9-L128】
 - Added the v1.2.0x patch log entry so `_resolve_patch_metadata()` propagates the main-thread ingestion summary to the header and Docs banner. 【F:PATCHLOG.txt†L27-L27】【F:tests/ui/test_docs_tab.py†L16-L102】
 - Recorded the thread-safety fix in the v1.2.0x patch notes and AI activity log alongside the version bump. 【F:docs/patch_notes/v1.2.0x.md†L1-L21】【F:app/version.json†L1-L5】【F:docs/ai_log/2025-10-14.md†L1-L16】
 
-# Runtime manifest continuity — 2025-10-13
+# Runtime manifest continuity — 2025-10-1
 - **REF 1.2.0w-A01**: Restored `docs/runtime.json` to a single JSON object so tooling can parse python, platform, and library metadata without errors. 【F:docs/runtime.json†L1-L23】
 - Recorded the fix in the v1.2.0w patch notes and AI log while bumping the version manifest to keep release metadata aligned. 【F:docs/patch_notes/v1.2.0w.md†L1-L15】【F:docs/ai_log/2025-10-01.md†L1-L15】【F:app/version.json†L1-L5】
 - Alternative considered: mirror the runtime manifest into YAML for readability, but JSON remains the contract consumed by automation so we kept the format and corrected structure instead.
 
-# Patch log continuity — 2025-10-13
+# Patch log continuity — 2025-10-1
 - **REF 1.2.0v-A01**: Added the `v1.2.0v` patch log entry so `_resolve_patch_metadata()` keeps the header and Docs banner in sync with version metadata. 【F:PATCHLOG.txt†L24-L26】【F:app/_version.py†L30-L64】
 - Locked the Docs tab and header regression against the quick-add summary so continuity helpers surface the expected copy without manual updates. 【F:tests/ui/test_docs_tab.py†L16-L78】
 - Rolled the release docs (brains, patch notes, AI log) to capture the alignment work. 【F:docs/patch_notes/v1.2.0v.md†L1-L22】【F:docs/brains/brains_v1.2.0v.md†L1-L17】【F:docs/ai_log/2025-10-13.md†L1-L22】
 
-# Examples quick-add focus — 2025-10-13
+# Examples quick-add focus — 2025-10-1
 - Remove the example browser launcher and associated favourites/recents panels so the Examples sidebar leans on the quick-add selector only. 【F:app/ui/main.py†L1230-L1245】
 - Drop the dormant browser state initialisers to prevent future Streamlit warnings now that the sheet is gone. 【F:app/ui/main.py†L468-L483】
 - Refresh the sidebar regression to assert the button is gone while the quick-add form remains reachable. 【F:tests/ui/test_sidebar_examples.py†L1-L37】
 
-# Axis-aware viewport handling — 2025-10-08
+# Axis-aware viewport handling — 2025-10-1
 - Maintain a `viewport_axes` session map keyed by axis kind so wavelength and time traces stop overwriting each other's zoom state.
 - Mixed-axis overlays reuse per-kind ranges during sampling/export while the chart surfaces a "Mixed axes" title and warning instead of forcing a shared x-range.
 - Export payloads now include `axis_kind` + unit metadata, keeping time-series rows intact when spectral viewports tighten.
 
-## Overlay clear control relocation — 2025-10-08
+## Overlay clear control relocation — 2025-10-1
 - Move the destructive "Clear overlays" action into the Display & viewport cluster so overlay management lives beside viewport tools.
 - Raise a transient warning banner within the overlay tab after clearing so users receive immediate confirmation in the workspace context.
 - Differential tab keeps its reference selector without destructive controls, reducing the risk of accidental overlay loss while preparing comparisons.
 
-## Image overlay ingestion — 2025-10-10
+## Image overlay ingestion — 2025-10-1
 - Treat FITS HDUs lacking spectral axes but carrying WCS metadata as `axis_kind="image"`, preserving masks, shape, and WCS serialisation for downstream viewers. 【F:app/server/ingest_fits.py†L1120-L1350】
 - Skip spectral sample requirements in local ingest, summarising images via pixel dimensions while leaving existing spectral flows untouched. 【F:app/utils/local_ingest.py†L433-L517】
 - Overlay UI renders Plotly heatmaps with intensity sliders and excludes image traces from spectral viewport math to keep axis warnings accurate. 【F:app/ui/main.py†L1910-L2079】【F:app/ui/main.py†L1608-L1756】
 
-## Byte-string FITS unit coercion — 2025-10-10
+## Byte-string FITS unit coercion — 2025-10-1
 - Normalise FITS wavelength/time unit hints by decoding header bytes through `_coerce_header_value` before canonical checks so `TUNIT`/`CUNIT` byte strings match aliases. 【F:app/server/ingest_fits.py†L233-L305】【F:app/server/ingest_fits.py†L751-L799】
 - Preserve time-frame detection by case-folding decoded hints, keeping BJD offsets intact when headers arrive as byte strings. 【F:app/server/ingest_fits.py†L233-L305】
 - Locked regression coverage on byte-string table headers to ensure wavelength and time ingestion keep reporting the right `axis_kind`. 【F:tests/server/test_ingest_fits.py†L375-L395】【F:tests/server/test_ingest_fits.py†L442-L466】
 
-## Example browser provider persistence — 2025-10-11
+## Example browser provider persistence — 2025-10-1
 - Only seed the provider multiselect with defaults when the session key is unset so Streamlit relies on the stored selection thereafter, eliminating rerun warnings. 【F:app/ui/example_browser.py†L192-L210】
 - Normalise any cached provider list before rendering and sync it back to session state so stale providers disappear without losing user intent. 【F:app/ui/example_browser.py†L185-L197】
 
-## Example browser provider filter normalisation — 2025-10-12
+## Example browser provider filter normalisation — 2025-10-1
 - Populate the provider filter session key via `setdefault` and mutate the cached list in place so reruns keep user selections without triggering Streamlit's state reassignment warning. 【F:app/ui/example_browser.py†L189-L207】
 - Keep the UI regression that drives reruns with narrowed and stale providers to ensure the warning stays silent while selections persist. 【F:tests/ui/test_example_browser.py†L63-L97】
 
-## Example browser provider setdefault guard — 2025-10-12
+## Example browser provider setdefault guard — 2025-10-1
 - Seed the provider filter session key before constructing the widget and defer normalisation until after the multiselect returns so reruns avoid Streamlit's "widget has already been registered" warning. 【F:app/ui/example_browser.py†L185-L220】
 - Extended the AppTest assertions to capture warning output explicitly while verifying narrowed and stale selections persist across reruns. 【F:tests/ui/test_example_browser.py†L107-L128】【F:tests/ui/test_example_browser.py†L213-L215】
 
-## Asynchronous overlay ingest queue — 2025-10-11
+## Asynchronous overlay ingest queue — 2025-10-1
 - Manage overlay downloads through a session-scoped executor that tracks queued, running, and completed jobs with shared progress snapshots for reruns to consume. 【F:app/ui/main.py†L526-L792】
 - Render an “Overlay downloads” sidebar cluster so users can watch job states resolve without leaving the workspace controls. 【F:app/ui/main.py†L795-L839】【F:app/ui/main.py†L3426-L3451】
 - Locked a regression that stalls network fetches to prove reruns stay responsive and jobs surface success once the worker completes. 【F:tests/ui/test_overlay_ingest_queue_async.py†L12-L112】
 
-## Differential controls relocate to workspace — 2025-10-11
+## Differential controls relocate to workspace — 2025-10-1
 - Move normalization and differential-mode selectors into the differential tab so the compute form and explanatory caption live together, avoiding sidebar context switches during analysis. 【F:app/ui/main.py†L3097-L3130】【F:app/ui/main.py†L3285-L3288】
 - House similarity metric, weighting, and normalization widgets in a tab expander so users configure comparisons beside the plotted results instead of scrolling the sidebar. 【F:app/ui/main.py†L3132-L3190】
 - Verified the relocation with focused UI tests that assert the sidebar no longer exposes these controls while the differential tab does. 【F:tests/ui/test_sidebar_display_controls.py†L1-L33】【F:tests/ui/test_differential_form.py†L1-L109】
@@ -122,12 +115,12 @@
 - Treat JWST CALINTS cubes as unsupported even when labelled as time-series, wiring the disabled overlay button to explain the axis mismatch. 【F:app/ui/targets.py†L181-L199】
 - Extended regression coverage proving axis-hint parsing blocks CALINTS cubes and missing time axes. 【F:tests/ui/test_targets_overlay_support.py†L24-L98】
 
-## Target catalog summary-first layout — 2025-10-12
+## Target catalog summary-first layout — 2025-10-1
 - Render the target manifest name, narrative summary, and status metrics in a dedicated container before offering the registry grid so the curated context stays visible. 【F:app/ui/targets.py†L260-L326】
 - Tuck the full catalog dataframe into an optional “Browse catalog entries” expander, keeping the manifest summary adjacent to the curated product groups. 【F:app/ui/targets.py†L328-L352】
 - Locked a regression asserting the new expander label is present and the grid remains available for discovery. 【F:tests/ui/test_targets_panel_layout.py†L53-L74】
 
-## Curated CALSPEC library via astroquery — 2025-10-02
+## Curated CALSPEC library via astroquery — 2025-10-01
 - Swap the MAST CALSPEC downloader to `astroquery.mast.Observations.download_file`, capturing the download agent and cache metadata in the returned provenance. 【F:app/server/fetchers/mast.py†L1-L210】
 - Replace the sample shim with a curated-library materialiser that walks the vetted CALSPEC roster and persists per-target provenance summaries. 【F:app/server/fetch_archives.py†L1-L74】【F:scripts/fetch_samples.py†L1-L15】
 - Rebuilt `data_registry` and `catalog.csv` so UI metrics and manifests surface only the curated CALSPEC spectra. 【F:data_registry/catalog.csv†L1-L10】【F:data_registry/Vega/manifest.json†L1-L44】