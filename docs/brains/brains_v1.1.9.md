# Brains — v1.1.9

## Release focus
- Overlay buttons in the Target catalog now carry unique Streamlit keys and queue remote spectra for ingestion.
- Ledger lock is controlled via the `duplicate_ledger_lock` session variable; the checkbox only reflects state and no longer mutates widget keys.
- The main loop now processes `ingest_queue` items by downloading spectra and passing them through the local ingest pipeline.
<<<<<<< HEAD
- Local ingest rejects metadata-only tables (<3 samples) so overlays plotted from MAST products stay astrophysically plausible.
=======
>>>>>>> 2ba452e7

## Add new targets via `targets.yaml`
1. Append the target metadata to `targets.yaml`, filling in identifiers and any curated product manifests.
2. Run `python tools/build_registry.py --roster targets.yaml --out data_registry` to regenerate the catalog and per-target manifests.
3. Verify the generated `data_registry/<Target>/manifest.json` includes datasets (MAST, ESO, CARMENES) and summaries before committing.
4. Start the app and confirm the target appears in the sidebar catalog with expected summary text and overlay controls.

## Troubleshooting: `NoResultsWarning`
- **Meaning:** The catalog manifest returned zero curated products for the selected provider (MAST, ESO, or CARMENES). This is surfaced as a `NoResultsWarning` when providers respond with empty datasets.
- **Steps:**
  - Confirm the provider is live by querying it directly (e.g., run the associated fetcher script or review provider logs).
  - Inspect the target's manifest under `data_registry/<Target>/manifest.json` to ensure dataset sections populated during the registry build.
  - If only one provider is empty, add or refresh curated product lists for that provider and rebuild the registry.
  - For persistent provider outages, note the warning in release docs and advise operators to retry once services recover.

## Continuity
- Update docs/handoffs.md with the new overlay queue flow and recovery guidance.
- Refresh `CHANGELOG.md`, `PATCHLOG.txt`, and `app/version.json` for v1.1.9.
- Patch notes: `docs/PATCH_NOTES/v1.1.9.txt` and `docs/patch_notes/PATCH_NOTES_v1.1.9.md`.<|MERGE_RESOLUTION|>--- conflicted
+++ resolved
@@ -4,10 +4,10 @@
 - Overlay buttons in the Target catalog now carry unique Streamlit keys and queue remote spectra for ingestion.
 - Ledger lock is controlled via the `duplicate_ledger_lock` session variable; the checkbox only reflects state and no longer mutates widget keys.
 - The main loop now processes `ingest_queue` items by downloading spectra and passing them through the local ingest pipeline.
-<<<<<<< HEAD
+
 - Local ingest rejects metadata-only tables (<3 samples) so overlays plotted from MAST products stay astrophysically plausible.
-=======
->>>>>>> 2ba452e7
+
+
 
 ## Add new targets via `targets.yaml`
 1. Append the target metadata to `targets.yaml`, filling in identifiers and any curated product manifests.
