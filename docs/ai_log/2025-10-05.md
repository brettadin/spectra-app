# AI Log — 2025-10-05

## Tasking — v1.2.0i
- Move the reference trace selector and clear action out of the sidebar examples group into the Differential workspace.
- Ensure session state and regression coverage adapt to the relocated controls.
- Refresh continuity artefacts (version, brains, patch notes, AI log) per the v1.2+ blueprint.

## Actions & Decisions
- Re-read the v1.2+ handoff blueprint to confirm continuity expectations before touching the layout. 【F:docs/ai_handoff/Spectra App v1.2+ – Handoff Protocol & Task Blueprint.txt†L1-L35】
- Added `_render_reference_controls` for reuse inside the Differential tab, wiring the selectbox and clear overlays button alongside comparison inputs while keeping state defaults intact. 【F:app/ui/main.py†L2098-L2142】
- Removed the reference widgets from `_render_examples_group` so the sidebar only surfaces example and library controls. 【F:app/ui/main.py†L883-L909】
- Extended the differential AppTest to assert the relocated reference selector and action button render as expected. 【F:tests/ui/test_differential_form.py†L44-L73】
- Logged the move across the new brains entry, patch notes, and version metadata for v1.2.0i. 【F:docs/brains/brains_v1.2.0i.md†L1-L18】【F:docs/patch_notes/v1.2.0i.md†L1-L20】【F:app/version.json†L1-L5】
- Reviewed the ASD help reference terminology to confirm user-facing language stays consistent. 【F:docs/mirrored/nist_asd_help/help.meta.json†L1-L6】

## Verification
- `pytest tests/ui/test_differential_form.py`

## Outstanding Follow-ups
- Explore inline guidance for how reference traces influence similarity scoring to aid new users.
- Restore the FAISS-backed docs index service highlighted in prior continuity logs.

## Docs Consulted
- Spectra App v1.2+ – Handoff Protocol & Task Blueprint. 【F:docs/ai_handoff/Spectra App v1.2+ – Handoff Protocol & Task Blueprint.txt†L1-L35】
- NIST Atomic Spectra Database help. 【F:docs/mirrored/nist_asd_help/help.meta.json†L1-L6】

## Tasking — v1.2.1g
<<<<<<< HEAD
- Capture an adoption blueprint translating JDaviz/Specviz capabilities into Spectra App planning artefacts.
- Update continuity artefacts (brains, patch notes, version, AI log) in line with the v1.2+ workflow contract.

## Actions & Decisions
- Reviewed JDaviz Specviz docs and README to inventory ingestion, viewer, plugin, export, and helper patterns before drafting guidance. 【F:docs/atlas/Specviz_Adoption_Blueprint.md†L3-L82】
- Authored the Specviz Adoption Blueprint covering feature summaries, gap analysis, phased strategy, and research follow-ups, then logged the decision in atlas/brains. 【F:docs/atlas/Specviz_Adoption_Blueprint.md†L1-L82】【F:docs/atlas/brains.md†L1-L7】
- Bumped release metadata and recorded patch notes so downstream tooling recognises the documentation milestone. 【F:app/version.json†L1-L5】【F:docs/patch_notes/v1.2.1g.md†L1-L16】

## Verification
- Not run (documentation-only change).

## Outstanding Follow-ups
- Prototype a helper API skeleton mirroring Specviz method names to validate feasibility before deeper UI work.
- Evaluate embedding strategies for Glue viewers inside Streamlit, including performance profiling of redshift slider patterns.

## Docs Consulted
- JDaviz Specviz user guide (external): https://jdaviz.readthedocs.io/en/latest/specviz/index.html
- JDaviz README (external): https://github.com/spacetelescope/jdaviz/blob/main/README.rst
=======
- Compile a SpecViz/Jdaviz capability survey and translate it into an adoption blueprint for Spectra App.
- Update v1.2+ continuity collateral (brains, patch notes, patch log, version) to document the research handoff.

## Actions & Decisions
- Reviewed Jdaviz quickstart, Specviz import/display/plugin/export guides, Cubeviz/Specviz2D docs, and developer API references to catalogue ingestion pathways, viewer ergonomics, plugin coverage, export flows, and provenance expectations. 【F:docs/research/specviz_adaptation.md†L5-L68】
- Captured the findings in a gap matrix, phased roadmap, and research backlog to anchor Spectra App planning around SpecViz parity. 【F:docs/research/specviz_adaptation.md†L70-L144】
- Logged the blueprint in `docs/atlas/brains.md`, published patch notes `v1.2.1g`, bumped `app/version.json`, and extended `PATCHLOG.txt` for traceability. 【F:docs/atlas/brains.md†L205-L210】【F:docs/patch_notes/v1.2.1g.md†L1-L20】【F:app/version.json†L1-L5】【F:PATCHLOG.txt†L34-L38】
- Cross-referenced JWST archive guidance noting Jdaviz availability within the MAST portal to align our roadmap with community expectations. 【F:docs/mirrored/jwst_docs/accessing-jwst-data/mast-web-access.md†L60-L86】【F:docs/mirrored/jwst_docs/accessing-jwst-data/mast-web-access.meta.json†L1-L6】

## Verification
- Not applicable (documentation-only research update).

## Outstanding Follow-ups
- Size the engineering effort for adopting `specutils` data models within our ingest pipeline.
- Prototype a pluggable panel/tray framework informed by the roadmap.
- Evaluate Glue integration depth and session persistence strategies noted in the research backlog.

## Docs Consulted
- Jdaviz quickstart, Specviz, Cubeviz, Specviz2D, Mosviz, export, and API documentation. 【F:docs/research/specviz_adaptation.md†L5-L144】
- JWST MAST portal guidance referencing Jdaviz tooling. 【F:docs/mirrored/jwst_docs/accessing-jwst-data/mast-web-access.md†L60-L86】【F:docs/mirrored/jwst_docs/accessing-jwst-data/mast-web-access.meta.json†L1-L6】
>>>>>>> 85bd7d4e
<|MERGE_RESOLUTION|>--- conflicted
+++ resolved
@@ -1,17 +1,25 @@
 # AI Log — 2025-10-05
 
-## Tasking — v1.2.0i
+## Tasking — v1.2.1g
 - Move the reference trace selector and clear action out of the sidebar examples group into the Differential workspace.
 - Ensure session state and regression coverage adapt to the relocated controls.
 - Refresh continuity artefacts (version, brains, patch notes, AI log) per the v1.2+ blueprint.
-
+- Capture an adoption blueprint translating JDaviz/Specviz capabilities into Spectra App planning artefacts.
+- Update continuity artefacts (brains, patch notes, version, AI log) in line with the v1.2+ workflow contract.
+- 
 ## Actions & Decisions
 - Re-read the v1.2+ handoff blueprint to confirm continuity expectations before touching the layout. 【F:docs/ai_handoff/Spectra App v1.2+ – Handoff Protocol & Task Blueprint.txt†L1-L35】
 - Added `_render_reference_controls` for reuse inside the Differential tab, wiring the selectbox and clear overlays button alongside comparison inputs while keeping state defaults intact. 【F:app/ui/main.py†L2098-L2142】
 - Removed the reference widgets from `_render_examples_group` so the sidebar only surfaces example and library controls. 【F:app/ui/main.py†L883-L909】
 - Extended the differential AppTest to assert the relocated reference selector and action button render as expected. 【F:tests/ui/test_differential_form.py†L44-L73】
-- Logged the move across the new brains entry, patch notes, and version metadata for v1.2.0i. 【F:docs/brains/brains_v1.2.0i.md†L1-L18】【F:docs/patch_notes/v1.2.0i.md†L1-L20】【F:app/version.json†L1-L5】
+- Logged the move across the new brains entry, patch notes, and version metadata for v1.2.1g 【F:docs/brains/brains_v1.2.1gmd†L1-L18】【F:docs/patch_notes/v1.2.1gd†L1-L20】【F:app/version.json†L1-L5】
 - Reviewed the ASD help reference terminology to confirm user-facing language stays consistent. 【F:docs/mirrored/nist_asd_help/help.meta.json†L1-L6】
+- Reviewed Jdaviz quickstart, Specviz import/display/plugin/export guides, Cubeviz/Specviz2D docs, and developer API references to catalogue ingestion pathways, viewer ergonomics, plugin coverage, export flows, and provenance expectations. 【F:docs/research/specviz_adaptation.md†L5-L68】
+- Captured the findings in a gap matrix, phased roadmap, and research backlog to anchor Spectra App planning around SpecViz parity. 【F:docs/research/specviz_adaptation.md†L70-L144】
+- Logged the blueprint in `docs/atlas/brains.md`, published patch notes `v1.2.1g`, bumped `app/version.json`, and extended `PATCHLOG.txt` for traceability. 【F:docs/atlas/brains.md†L205-L210】【F:docs/patch_notes/v1.2.1g.md†L1-L20】【F:app/version.json†L1-L5】【F:PATCHLOG.txt†L34-L38】
+- Cross-referenced JWST archive guidance noting Jdaviz availability within the MAST portal to align our roadmap with community expectations. 【F:docs/mirrored/jwst_docs/accessing-jwst-data/mast-web-access.md†L60-L86】【F:docs/mirrored/jwst_docs/accessing-jwst-data/mast-web-access.meta.json†L1-L6】
+- Compile a SpecViz/Jdaviz capability survey and translate it into an adoption blueprint for Spectra App.
+- Update v1.2+ continuity collateral (brains, patch notes, patch log, version) to document the research handoff.
 
 ## Verification
 - `pytest tests/ui/test_differential_form.py`
@@ -19,50 +27,18 @@
 ## Outstanding Follow-ups
 - Explore inline guidance for how reference traces influence similarity scoring to aid new users.
 - Restore the FAISS-backed docs index service highlighted in prior continuity logs.
-
-## Docs Consulted
-- Spectra App v1.2+ – Handoff Protocol & Task Blueprint. 【F:docs/ai_handoff/Spectra App v1.2+ – Handoff Protocol & Task Blueprint.txt†L1-L35】
-- NIST Atomic Spectra Database help. 【F:docs/mirrored/nist_asd_help/help.meta.json†L1-L6】
-
-## Tasking — v1.2.1g
-<<<<<<< HEAD
-- Capture an adoption blueprint translating JDaviz/Specviz capabilities into Spectra App planning artefacts.
-- Update continuity artefacts (brains, patch notes, version, AI log) in line with the v1.2+ workflow contract.
-
-## Actions & Decisions
-- Reviewed JDaviz Specviz docs and README to inventory ingestion, viewer, plugin, export, and helper patterns before drafting guidance. 【F:docs/atlas/Specviz_Adoption_Blueprint.md†L3-L82】
-- Authored the Specviz Adoption Blueprint covering feature summaries, gap analysis, phased strategy, and research follow-ups, then logged the decision in atlas/brains. 【F:docs/atlas/Specviz_Adoption_Blueprint.md†L1-L82】【F:docs/atlas/brains.md†L1-L7】
-- Bumped release metadata and recorded patch notes so downstream tooling recognises the documentation milestone. 【F:app/version.json†L1-L5】【F:docs/patch_notes/v1.2.1g.md†L1-L16】
-
-## Verification
-- Not run (documentation-only change).
-
-## Outstanding Follow-ups
 - Prototype a helper API skeleton mirroring Specviz method names to validate feasibility before deeper UI work.
 - Evaluate embedding strategies for Glue viewers inside Streamlit, including performance profiling of redshift slider patterns.
-
-## Docs Consulted
-- JDaviz Specviz user guide (external): https://jdaviz.readthedocs.io/en/latest/specviz/index.html
-- JDaviz README (external): https://github.com/spacetelescope/jdaviz/blob/main/README.rst
-=======
-- Compile a SpecViz/Jdaviz capability survey and translate it into an adoption blueprint for Spectra App.
-- Update v1.2+ continuity collateral (brains, patch notes, patch log, version) to document the research handoff.
-
-## Actions & Decisions
-- Reviewed Jdaviz quickstart, Specviz import/display/plugin/export guides, Cubeviz/Specviz2D docs, and developer API references to catalogue ingestion pathways, viewer ergonomics, plugin coverage, export flows, and provenance expectations. 【F:docs/research/specviz_adaptation.md†L5-L68】
-- Captured the findings in a gap matrix, phased roadmap, and research backlog to anchor Spectra App planning around SpecViz parity. 【F:docs/research/specviz_adaptation.md†L70-L144】
-- Logged the blueprint in `docs/atlas/brains.md`, published patch notes `v1.2.1g`, bumped `app/version.json`, and extended `PATCHLOG.txt` for traceability. 【F:docs/atlas/brains.md†L205-L210】【F:docs/patch_notes/v1.2.1g.md†L1-L20】【F:app/version.json†L1-L5】【F:PATCHLOG.txt†L34-L38】
-- Cross-referenced JWST archive guidance noting Jdaviz availability within the MAST portal to align our roadmap with community expectations. 【F:docs/mirrored/jwst_docs/accessing-jwst-data/mast-web-access.md†L60-L86】【F:docs/mirrored/jwst_docs/accessing-jwst-data/mast-web-access.meta.json†L1-L6】
-
-## Verification
-- Not applicable (documentation-only research update).
-
-## Outstanding Follow-ups
 - Size the engineering effort for adopting `specutils` data models within our ingest pipeline.
 - Prototype a pluggable panel/tray framework informed by the roadmap.
 - Evaluate Glue integration depth and session persistence strategies noted in the research backlog.
 
 ## Docs Consulted
+- Spectra App v1.2+ – Handoff Protocol & Task Blueprint. 【F:docs/ai_handoff/Spectra App v1.2+ – Handoff Protocol & Task Blueprint.txt†L1-L35】
+- NIST Atomic Spectra Database help. 【F:docs/mirrored/nist_asd_help/help.meta.json†L1-L6】
+- JDaviz Specviz user guide (external): https://jdaviz.readthedocs.io/en/latest/specviz/index.html
+- JDaviz README (external): https://github.com/spacetelescope/jdaviz/blob/main/README.rst
 - Jdaviz quickstart, Specviz, Cubeviz, Specviz2D, Mosviz, export, and API documentation. 【F:docs/research/specviz_adaptation.md†L5-L144】
 - JWST MAST portal guidance referencing Jdaviz tooling. 【F:docs/mirrored/jwst_docs/accessing-jwst-data/mast-web-access.md†L60-L86】【F:docs/mirrored/jwst_docs/accessing-jwst-data/mast-web-access.meta.json†L1-L6】
->>>>>>> 85bd7d4e
+
+
