--- conflicted
+++ resolved
@@ -37,11 +37,7 @@
 - Spectra App v1.2+ – Handoff Protocol & Task Blueprint. 【F:docs/ai_handoff/Spectra App v1.2+ – Handoff Protocol & Task Blueprint.txt†L1-L35】
 - NIST Atomic Spectra Database help. 【F:docs/mirrored/nist_asd_help/help.meta.json†L1-L6】
 
-<<<<<<< HEAD
 ## Tasking — v1.2.1g
-=======
-## Tasking — v1.2.1h
->>>>>>> dbf10bd1
 - Compile a SpecViz/Jdaviz capability survey and translate it into an adoption blueprint for Spectra App.
 - Update v1.2+ continuity collateral (brains, patch notes, patch log, version) to document the research handoff.
 
@@ -84,7 +80,6 @@
 
 ## Docs Consulted
 - Jdaviz developer documentation on infrastructure, plugin components, UI framework, and selections. 【F:docs/research/specviz_code_alignment.md†L1-L42】
-<<<<<<< HEAD
 - Spectra App v1.2+ – Handoff Protocol & Task Blueprint. 【F:docs/ai_handoff/Spectra App v1.2+ – Handoff Protocol & Task Blueprint.txt†L1-L35】
 
 ## Tasking — v1.2.1i
@@ -107,11 +102,4 @@
 - Evaluate specutils-backed fitting plugins to replace bespoke NumPy differential helpers.
 
 ## Docs Consulted
-- SpecViz alignment review (registry and helper roadmap). 【F:docs/research/specviz_code_alignment.md†L31-L44】
-=======
-
-- JDaviz Specviz user guide (external): https://jdaviz.readthedocs.io/en/latest/specviz/index.html
-- JDaviz README (external): https://github.com/spacetelescope/jdaviz/blob/main/README.rst
-- Jdaviz quickstart, Specviz, Cubeviz, Specviz2D, Mosviz, export, and API documentation. 【F:docs/research/specviz_adaptation.md†L5-L144】
-- JWST MAST portal guidance referencing Jdaviz tooling. 【F:docs/mirrored/jwst_docs/accessing-jwst-data/mast-web-access.md†L60-L86】【F:docs/mirrored/jwst_docs/accessing-jwst-data/mast-web-access.meta.json†L1-L6】
->>>>>>> dbf10bd1
+- SpecViz alignment review (registry and helper roadmap). 【F:docs/research/specviz_code_alignment.md†L31-L44】