--- conflicted
+++ resolved
@@ -34,7 +34,6 @@
 - Restore the FAISS-backed documentation search stack or replace it so docs-first queries succeed.
 - Continue the v1.2 roadmap items (SIMBAD resolver, ingestion consolidation, provenance enrichment, caching) once the tooling gap is resolved.
 
-<<<<<<< HEAD
 ## Tasking — v1.2.0b
 - Allow FITS time-series tables into the ingestion pipeline without tripping spectral-only guards.
 - Update the Streamlit overlay UI so time axes display their native units/ranges.
@@ -53,11 +52,10 @@
 - Mirror the time-axis detection in ASCII ingestion so CSV light curves get the same metadata treatment.
 - Evaluate support for image HDUs with temporal WCS metadata and decide whether to reuse the time-series pathway.
 - Continue the v1.2 roadmap (SIMBAD resolver, ingestion consolidation, provenance enrichment, caching) once the time-series flow stabilises.
-=======
+
 ### Citations
 - https://mast.stsci.edu/api/v0/md_result_formats.html
 
 
 ### Citations
 - docs/mirrored/astropy/coordinates.meta.json
->>>>>>> ce719d9f
