from __future__ import annotations

import hashlib
import json
import math
import time
import uuid
from dataclasses import dataclass, field
from pathlib import Path
from typing import Dict, Iterable, List, Mapping, Optional, Sequence, Tuple

import numpy as np
import pandas as pd
import plotly.graph_objects as go
import streamlit as st

from app._version import get_version_info
from app.archive_ui import ArchiveUI
from app.export_manifest import build_manifest
from app.server.fetch_archives import FetchError, fetch_spectrum
from app.similarity import (
    SimilarityCache,
    SimilarityOptions,
    TraceVectors,
    apply_normalization,
    viewport_alignment,
)
from app.similarity_panel import render_similarity_panel
from app.utils.duplicate_ledger import DuplicateLedger
from app.utils.local_ingest import (
    SUPPORTED_ASCII_EXTENSIONS,
    SUPPORTED_FITS_EXTENSIONS,
    LocalIngestError,
    ingest_local_file,
)

st.set_page_config(page_title="Spectra App", layout="wide")

EXPORT_DIR = Path("exports")
EXPORT_DIR.mkdir(parents=True, exist_ok=True)


@dataclass
class OverlayTrace:
    trace_id: str
    label: str
    wavelength_nm: Tuple[float, ...]
    flux: Tuple[float, ...]
    kind: str = "spectrum"
    provider: Optional[str] = None
    summary: Optional[str] = None
    visible: bool = True
    metadata: Dict[str, object] = field(default_factory=dict)
    provenance: Dict[str, object] = field(default_factory=dict)
    fingerprint: str = ""
    hover: Optional[Tuple[str, ...]] = None
    flux_unit: str = "arb"
    flux_kind: str = "relative"
    axis: str = "emission"

    def to_dataframe(self) -> pd.DataFrame:
        data: Dict[str, Iterable[object]] = {
            "wavelength_nm": self.wavelength_nm,
            "flux": self.flux,
        }
        if self.hover:
            data["hover"] = list(self.hover)
        df = pd.DataFrame(data)
        df = df.replace([np.inf, -np.inf], np.nan)
        df = df.dropna(subset=["wavelength_nm", "flux"])
        return df.sort_values("wavelength_nm")

    def to_vectors(self) -> TraceVectors:
        df = self.to_dataframe()
        return TraceVectors(
            trace_id=self.trace_id,
            label=self.label,
            wavelengths_nm=df["wavelength_nm"].to_numpy(dtype=float),
            flux=df["flux"].to_numpy(dtype=float),
            kind=self.kind,
            fingerprint=self.fingerprint,
        )

    @property
    def points(self) -> int:
        return len(self.wavelength_nm)


# ---------------------------------------------------------------------------
# Session state helpers

def _ensure_session_state() -> None:
    st.session_state.setdefault("session_id", str(uuid.uuid4()))
    st.session_state.setdefault("overlay_traces", [])
    st.session_state.setdefault("display_units", "nm")
    st.session_state.setdefault("display_mode", "Flux (raw)")
    st.session_state.setdefault("viewport_nm", (None, None))
    st.session_state.setdefault("auto_viewport", True)
    st.session_state.setdefault("normalization_mode", "unit")
    st.session_state.setdefault("differential_mode", "Off")
    st.session_state.setdefault("reference_trace_id", None)
    st.session_state.setdefault("similarity_metrics", ["cosine", "rmse", "xcorr", "line_match"])
    st.session_state.setdefault("similarity_primary_metric", "cosine")
    st.session_state.setdefault("similarity_line_peaks", 8)
    st.session_state.setdefault("similarity_normalization", st.session_state.get("normalization_mode", "unit"))
    st.session_state.setdefault("duplicate_policy", "allow")
    st.session_state.setdefault("local_upload_registry", {})
    if "duplicate_ledger" not in st.session_state:
        st.session_state["duplicate_ledger"] = DuplicateLedger()
    if "similarity_cache" not in st.session_state:
        st.session_state["similarity_cache"] = SimilarityCache()


def _get_overlays() -> List[OverlayTrace]:
    return list(st.session_state.get("overlay_traces", []))


def _set_overlays(overlays: Sequence[OverlayTrace]) -> None:
    st.session_state["overlay_traces"] = list(overlays)
    _ensure_reference_consistency()


def _ensure_reference_consistency() -> None:
    overlays = _get_overlays()
    current = st.session_state.get("reference_trace_id")
    if current and any(trace.trace_id == current for trace in overlays):
        return
    if overlays:
        st.session_state["reference_trace_id"] = overlays[0].trace_id
    else:
        st.session_state["reference_trace_id"] = None


def _trace_label(trace_id: Optional[str]) -> str:
    if trace_id is None:
        return "—"
    for trace in _get_overlays():
        if trace.trace_id == trace_id:
            suffix = f" ({trace.provider})" if trace.provider else ""
            return f"{trace.label}{suffix}"
    return trace_id


def _compute_fingerprint(wavelengths: Sequence[float], flux: Sequence[float]) -> str:
    payload = {
        "wavelength_nm": [round(float(w), 6) for w in wavelengths],
        "flux": [round(float(f), 6) for f in flux],
    }
    encoded = json.dumps(payload, sort_keys=True).encode("utf-8")
    return hashlib.sha1(encoded).hexdigest()


def _add_overlay(
    label: str,
    wavelengths: Sequence[float],
    flux: Sequence[float],
    *,
    flux_unit: Optional[str] = None,
    flux_kind: Optional[str] = None,
    kind: str = "spectrum",
    provider: Optional[str] = None,
    summary: Optional[str] = None,
    metadata: Optional[Dict[str, object]] = None,
    provenance: Optional[Dict[str, object]] = None,
    hover: Optional[Sequence[str]] = None,
    axis: Optional[str] = None,
) -> Tuple[bool, str]:
    try:
        values_w = [float(v) for v in wavelengths]
        values_f = [float(v) for v in flux]
    except (TypeError, ValueError):
        return False, "Unable to coerce spectral data to floats."
    if not values_w or not values_f or len(values_w) != len(values_f):
        return False, "No spectral samples available."

    overlays = _get_overlays()
    fingerprint = _compute_fingerprint(values_w, values_f)
    policy = st.session_state.get("duplicate_policy", "allow")
    if policy in {"skip", "ledger"}:
        for existing in overlays:
            if existing.fingerprint == fingerprint:
                return False, f"Skipped duplicate trace: {label}"
        if policy == "ledger":
            ledger: DuplicateLedger = st.session_state["duplicate_ledger"]
            if ledger.seen(fingerprint):
                return False, f"Trace already recorded in ledger: {label}"

    trace = OverlayTrace(
        trace_id=str(uuid.uuid4()),
        label=label,
        wavelength_nm=tuple(values_w),
        flux=tuple(values_f),
        kind=kind,
        provider=provider,
        summary=summary,
        metadata=dict(metadata or {}),
        provenance=dict(provenance or {}),
        fingerprint=fingerprint,
        hover=tuple(str(text) for text in (hover or [])) if hover else None,
        flux_unit=str(flux_unit or "arb"),
        flux_kind=str(flux_kind or "relative"),
        axis=str(axis or "emission"),
    )
    overlays.append(trace)
    _set_overlays(overlays)

    if policy == "ledger":
        ledger = st.session_state["duplicate_ledger"]
        ledger.record(
            fingerprint,
            {
                "label": label,
                "provider": provider,
                "session_id": st.session_state.get("session_id"),
                "added_at": time.strftime("%Y-%m-%dT%H:%M:%SZ", time.gmtime()),
            },
        )

    if not st.session_state.get("reference_trace_id"):
        st.session_state["reference_trace_id"] = trace.trace_id

    message = f"Added {label}"
    if provider:
        message += f" ({provider})"
    return True, message


def _add_overlay_payload(payload: Dict[str, object]) -> Tuple[bool, str]:
    return _add_overlay(
        str(payload.get("label") or "Trace"),
        payload.get("wavelength_nm") or [],
        payload.get("flux") or [],
        flux_unit=payload.get("flux_unit"),
        flux_kind=payload.get("flux_kind"),
        kind=str(payload.get("kind") or "spectrum"),
        provider=payload.get("provider"),
        summary=payload.get("summary"),
        metadata=payload.get("metadata"),
        provenance=payload.get("provenance"),
        hover=payload.get("hover"),
        axis=payload.get("axis"),
    )


def _add_example_trace(example: str, label: str) -> Tuple[bool, str]:
    csv_path = Path("app/examples") / f"{example}.csv"
    if not csv_path.exists():
        return False, f"Missing example data: {example}."
    try:
        df = pd.read_csv(csv_path)
    except Exception as exc:
        return False, f"Failed to load example {example}: {exc}"
    if "wavelength_nm" not in df or "intensity" not in df:
        return False, f"Example {example} missing required columns."
    metadata = {"source": "example", "path": str(csv_path)}
    provenance = {"source": "example", "file": str(csv_path)}
    return _add_overlay(
        label,
        df["wavelength_nm"].tolist(),
        df["intensity"].tolist(),
        provider="EXAMPLE",
        summary="Built-in example trace",
        metadata=metadata,
        provenance=provenance,
    )

# ---------------------------------------------------------------------------
# Sidebar rendering

def _render_reference_section() -> None:
    st.sidebar.markdown("### Reference spectra")
    col1, col2 = st.sidebar.columns(2)
    if col1.button("Add He"):
        added, message = _add_example_trace("He", "He (example)")
        (st.sidebar.success if added else st.sidebar.info)(message)
    if col2.button("Add Ne"):
        added, message = _add_example_trace("Ne", "Ne (example)")
        (st.sidebar.success if added else st.sidebar.info)(message)
    _render_nist_form()

    overlays = _get_overlays()
    if overlays:
        options = [trace.trace_id for trace in overlays]
        current = st.session_state.get("reference_trace_id")
        try:
            index = options.index(current) if current in options else 0
        except ValueError:
            index = 0
        st.session_state["reference_trace_id"] = st.sidebar.selectbox(
            "Reference trace",
            options,
            index=index,
            format_func=_trace_label,
        )
        if st.sidebar.button("Clear overlays"):
            _clear_overlays()
            st.sidebar.warning("Cleared all overlays.")
    else:
        st.sidebar.caption("Load an example or fetch from an archive to begin.")


def _render_nist_form() -> None:
    st.sidebar.markdown("#### NIST ASD lines")
    with st.sidebar.form("nist_overlay_form", clear_on_submit=False):
        identifier = st.text_input("Element or spectrum", placeholder="e.g. Fe II")
        lower = st.number_input("Lower λ (nm)", min_value=0.0, value=380.0, step=5.0)
        upper = st.number_input("Upper λ (nm)", min_value=0.0, value=750.0, step=5.0)
        use_ritz = st.checkbox("Prefer Ritz wavelengths", value=True)
        submitted = st.form_submit_button("Fetch lines")
    if not submitted:
        return
    identifier = (identifier or "").strip()
    if not identifier:
        st.sidebar.warning("Enter an element identifier.")
        return
    if math.isclose(lower, upper):
        st.sidebar.warning("Lower and upper bounds must differ.")
        return
    try:
        result = fetch_spectrum(
            "nist",
            element=identifier,
            lower_wavelength=min(lower, upper),
            upper_wavelength=max(lower, upper),
            wavelength_unit="nm",
            use_ritz=use_ritz,
        )
    except (FetchError, ValueError, RuntimeError) as exc:
        st.sidebar.error(f"NIST fetch failed: {exc}")
        return
    payload = _convert_nist_payload(result)
    if not payload:
        st.sidebar.warning("NIST returned no lines for that query.")
        return
    added, message = _add_overlay_payload(payload)
    (st.sidebar.success if added else st.sidebar.info)(message)


def _render_display_section() -> None:
    st.sidebar.markdown("### Display & viewport")
    units = st.sidebar.selectbox(
        "Wavelength units",
        ["nm", "Å", "µm", "cm^-1"],
        index=["nm", "Å", "µm", "cm^-1"].index(st.session_state.get("display_units", "nm")),
    )
    st.session_state["display_units"] = units
    display_mode_options = ["Flux (raw)", "Flux (normalized)"]
    current_mode = st.session_state.get("display_mode", "Flux (raw)")
    mode_index = display_mode_options.index(current_mode) if current_mode in display_mode_options else 0
    st.session_state["display_mode"] = st.sidebar.selectbox("Flux scaling", display_mode_options, index=mode_index)

    auto = st.sidebar.checkbox("Auto viewport", value=bool(st.session_state.get("auto_viewport", True)))
    st.session_state["auto_viewport"] = auto
    if auto:
        st.session_state["viewport_nm"] = (None, None)
        return

    min_bound, max_bound = _infer_viewport_bounds(_get_overlays())
    if math.isclose(min_bound, max_bound):
        max_bound = min_bound + 1.0
    low, high = st.session_state.get("viewport_nm", (min_bound, max_bound))
    if low is None or high is None:
        low, high = min_bound, max_bound
    low = max(min_bound, float(low))
    high = min(max_bound, float(high))
    selection = st.sidebar.slider(
        "Viewport (nm)",
        min_value=float(min_bound),
        max_value=float(max_bound),
        value=(low, high),
        step=1.0,
    )
    st.session_state["viewport_nm"] = (float(selection[0]), float(selection[1]))


def _render_differential_section() -> None:
    st.sidebar.markdown("### Differential & normalization")
    norm_map = {
        "Unit vector (L2)": "unit",
        "Peak normalised": "max",
        "Z-score": "zscore",
        "None": "none",
    }
    current_norm = st.session_state.get("normalization_mode", "unit")
    norm_labels = list(norm_map.keys())
    try:
        index = norm_labels.index(next(label for label, code in norm_map.items() if code == current_norm))
    except StopIteration:
        index = 0
    selection = st.sidebar.selectbox("Normalization", norm_labels, index=index)
    st.session_state["normalization_mode"] = norm_map[selection]

    diff_options = ["Off", "Relative to reference"]
    diff_mode = st.session_state.get("differential_mode", "Off")
    diff_index = diff_options.index(diff_mode) if diff_mode in diff_options else 0
    st.session_state["differential_mode"] = st.sidebar.selectbox("Differential mode", diff_options, index=diff_index)
    if st.session_state["differential_mode"] != "Off":
        st.sidebar.caption("Traces are regridded onto the reference before subtracting.")


def _render_similarity_sidebar() -> None:
    st.sidebar.markdown("### Similarity settings")
    metric_options = ["cosine", "rmse", "xcorr", "line_match"]
    current_metrics = st.session_state.get("similarity_metrics", metric_options)
    metrics = st.sidebar.multiselect(
        "Metrics",
        options=metric_options,
        default=current_metrics if current_metrics else metric_options[:1],
        format_func=lambda m: m.replace("_", " ").title(),
    )
    if not metrics:
        metrics = metric_options[:1]
    st.session_state["similarity_metrics"] = metrics

    primary = st.session_state.get("similarity_primary_metric", metrics[0])
    if primary not in metrics:
        primary = metrics[0]
    st.session_state["similarity_primary_metric"] = st.sidebar.selectbox(
        "Primary matrix",
        metrics,
        index=metrics.index(primary),
        format_func=lambda m: m.replace("_", " ").title(),
    )

    line_peaks = st.sidebar.slider(
        "Line peak count",
        min_value=3,
        max_value=20,
        value=int(st.session_state.get("similarity_line_peaks", 8)),
        help="Number of strongest samples considered for the line-match metric.",
    )
    st.session_state["similarity_line_peaks"] = int(line_peaks)

    norm_labels = ["Unit vector (L2)", "Peak normalised", "Z-score", "None"]
    norm_codes = {"Unit vector (L2)": "unit", "Peak normalised": "max", "Z-score": "zscore", "None": "none"}
    current_code = st.session_state.get("similarity_normalization", st.session_state.get("normalization_mode", "unit"))
    current_label = next((label for label, code in norm_codes.items() if code == current_code), norm_labels[0])
    selection = st.sidebar.selectbox("Similarity normalization", norm_labels, index=norm_labels.index(current_label))
    st.session_state["similarity_normalization"] = norm_codes[selection]


def _render_duplicate_sidebar() -> None:
    st.sidebar.markdown("### Duplicate handling")
    policies = [
        ("Allow duplicates", "allow"),
        ("Skip duplicates (session)", "skip"),
        ("Ledger lock (persistent)", "ledger"),
    ]
    codes = [code for _, code in policies]
    labels = [label for label, _ in policies]
    current = st.session_state.get("duplicate_policy", "allow")
    try:
        index = codes.index(current)
    except ValueError:
        index = 0
    choice = st.sidebar.radio("Policy", labels, index=index)
    st.session_state["duplicate_policy"] = dict(policies)[choice]

    if st.session_state["duplicate_policy"] == "ledger":
        if st.sidebar.button("Clear this session's ledger entries"):
            ledger: DuplicateLedger = st.session_state["duplicate_ledger"]
            ledger.purge_session(st.session_state.get("session_id"))
            st.sidebar.success("Session ledger entries cleared.")
    else:
        st.sidebar.caption("Ledger disabled for the current policy.")

# ---------------------------------------------------------------------------
# Overlay rendering helpers

def _infer_viewport_bounds(overlays: Sequence[OverlayTrace]) -> Tuple[float, float]:
    if not overlays:
        return 350.0, 900.0

    meta_ranges: List[Tuple[float, float]] = []
    data_wavelengths: List[float] = []

    for trace in overlays:
        meta_range = _extract_metadata_range(trace.metadata)
        if meta_range is not None:
            meta_ranges.append(meta_range)
        data_wavelengths.extend(trace.wavelength_nm)

    if meta_ranges:
        lows, highs = zip(*meta_ranges)
        low = float(min(lows))
        high = float(max(highs))
        if math.isfinite(low) and math.isfinite(high) and low < high:
            return low, high

    arr = np.array(data_wavelengths, dtype=float)
    arr = arr[np.isfinite(arr)]
    if arr.size == 0:
        return 350.0, 900.0
    return float(arr.min()), float(arr.max())


def _extract_metadata_range(metadata: Dict[str, object]) -> Optional[Tuple[float, float]]:
    for key in ("wavelength_effective_range_nm", "wavelength_range_nm"):
        value = metadata.get(key) if metadata else None
        if isinstance(value, (list, tuple)) and len(value) == 2:
            try:
                low = float(value[0])
                high = float(value[1])
            except (TypeError, ValueError):
                continue
            if math.isfinite(low) and math.isfinite(high) and low < high:
                return min(low, high), max(low, high)
    return None


def _filter_viewport(df: pd.DataFrame, viewport: Tuple[float | None, float | None]) -> pd.DataFrame:
    low, high = viewport
    if low is not None:
        df = df[df["wavelength_nm"] >= low]
    if high is not None:
        df = df[df["wavelength_nm"] <= high]
    return df


def _convert_wavelength(series: pd.Series, unit: str) -> Tuple[pd.Series, str]:
    unit = unit or "nm"
    values = pd.to_numeric(series, errors="coerce")
    if unit == "Å":
        return values * 10.0, "Wavelength (Å)"
    if unit == "µm":
        return values / 1000.0, "Wavelength (µm)"
    if unit == "cm^-1":
        safe = values.replace(0, np.nan)
        return 1e7 / safe, "Wavenumber (cm⁻¹)"
    return values, "Wavelength (nm)"


def _add_line_trace(fig: go.Figure, df: pd.DataFrame, label: str) -> None:
    xs: List[float | None] = []
    ys: List[float | None] = []
    hover: List[Optional[str]] = []
    for _, row in df.iterrows():
        x = row.get("wavelength")
        y = float(row.get("flux", 0.0))
        text = row.get("hover")
        xs.extend([x, x, None])
        ys.extend([0.0, y, None])
        hover.extend([text, text, None])
    fig.add_trace(
        go.Scatter(
            x=xs,
            y=ys,
            mode="lines",
            name=label,
            hovertext=hover if any(hover) else None,
            hoverinfo="text",
        )
    )
    fig.add_trace(
        go.Scatter(
            x=df["wavelength"],
            y=df["flux"],
            mode="markers",
            marker=dict(size=6, symbol="line-ns"),
            name=f"{label} markers",
            hovertext=df.get("hover"),
            hoverinfo="text",
            showlegend=False,
        )
    )


def _build_overlay_figure(
    overlays: Sequence[OverlayTrace],
    display_units: str,
    display_mode: str,
    normalization_mode: str,
    viewport: Tuple[float | None, float | None],
    reference: Optional[OverlayTrace],
    differential_mode: str,
    version_tag: str,
) -> Tuple[go.Figure, str]:
    fig = go.Figure()
    axis_title = "Wavelength (nm)"
    reference_vectors = reference.to_vectors() if reference else None

    for trace in overlays:
        if not trace.visible:
            continue
        df = trace.to_dataframe()
        df = _filter_viewport(df, viewport)
        if df.empty:
            continue

        if (
            differential_mode == "Relative to reference"
            and reference_vectors is not None
            and trace.trace_id != reference_vectors.trace_id
            and trace.kind != "lines"
        ):
            axis, values_trace, values_ref = viewport_alignment(trace.to_vectors(), reference_vectors, viewport)
            if axis is None or values_trace is None or values_ref is None:
                continue
            df = pd.DataFrame({"wavelength_nm": axis, "flux": values_trace - values_ref})
        if "wavelength_nm" not in df.columns:
            st.warning(f"{trace.label}: missing wavelength data; trace skipped.")
            continue

        converted, axis_title = _convert_wavelength(df["wavelength_nm"], display_units)
        df = df.assign(wavelength=converted, flux=df["flux"].astype(float))
        if "hover" in df:
            df["hover"] = df["hover"].astype(str)
        df = df.dropna(subset=["wavelength", "flux"])
        if df.empty:
            continue

        if display_mode != "Flux (raw)":
            df["flux"] = apply_normalization(df["flux"].to_numpy(dtype=float), "max")
        elif normalization_mode and normalization_mode != "none" and trace.kind != "lines":
            df["flux"] = apply_normalization(df["flux"].to_numpy(dtype=float), normalization_mode)

        if trace.kind == "lines":
            _add_line_trace(fig, df, trace.label)
        else:
            fig.add_trace(
                go.Scatter(
                    x=df["wavelength"],
                    y=df["flux"],
                    mode="lines",
                    name=trace.label,
                    hovertext=df.get("hover"),
                    hoverinfo="text",
                )
            )

    fig.update_layout(
        xaxis_title=axis_title,
        yaxis_title="Normalized flux" if display_mode != "Flux (raw)" else "Flux",
        legend=dict(itemclick="toggleothers"),
        margin=dict(t=50, b=40, l=60, r=20),
        height=520,
    )
    fig.update_layout(
        annotations=[
            dict(
                text=version_tag,
                xref="paper",
                yref="paper",
                x=0.99,
                y=-0.22,
                showarrow=False,
                font=dict(size=12),
                align="right",
                opacity=0.7,
            )
        ]
    )
    return fig, axis_title


def _render_overlay_table(overlays: Sequence[OverlayTrace]) -> None:
    if not overlays:
        return
    table = pd.DataFrame(
        {
            "Label": [trace.label for trace in overlays],
            "Provider": [trace.provider or "—" for trace in overlays],
            "Kind": [trace.kind for trace in overlays],
            "Points": [trace.points for trace in overlays],
            "Visible": [trace.visible for trace in overlays],
        }
    )
    edited = st.data_editor(
        table,
        hide_index=True,
        width="stretch",
        column_config={
            "Label": st.column_config.TextColumn("Label", disabled=True),
            "Provider": st.column_config.TextColumn("Provider", disabled=True),
            "Kind": st.column_config.TextColumn("Kind", disabled=True),
            "Points": st.column_config.NumberColumn("Points", disabled=True),
            "Visible": st.column_config.CheckboxColumn("Visible"),
        },
        key="overlay_table_editor",
    )
    for trace, visible in zip(overlays, edited["Visible"].tolist()):
        trace.visible = bool(visible)
    _set_overlays(overlays)

    options = [trace.trace_id for trace in overlays]
    selected = st.multiselect(
        "Remove overlays",
        options,
        format_func=_trace_label,
        key="overlay_remove_select",
    )
    if selected and st.button("Remove selected", key="overlay_remove_button"):
        _remove_overlays(selected)
        st.success(f"Removed {len(selected)} overlays.")


def _remove_overlays(trace_ids: Sequence[str]) -> None:
    remaining = [trace for trace in _get_overlays() if trace.trace_id not in set(trace_ids)]
    _set_overlays(remaining)
    cache: SimilarityCache = st.session_state["similarity_cache"]
    cache.reset()


def _normalise_wavelength_range(meta: Dict[str, object]) -> str:
    range_candidates = [
        meta.get("wavelength_effective_range_nm"),
        meta.get("wavelength_range_nm"),
    ]
    for candidate in range_candidates:
        if isinstance(candidate, (list, tuple)) and len(candidate) == 2:
            try:
                low = float(candidate[0])
                high = float(candidate[1])
            except (TypeError, ValueError):
                continue
            return f"{low:.2f} – {high:.2f}"
    return "—"


def _build_metadata_summary_rows(overlays: Sequence[OverlayTrace]) -> List[Dict[str, object]]:
    rows: List[Dict[str, object]] = []
    for trace in overlays:
        meta = {str(k).lower(): v for k, v in (trace.metadata or {}).items()}
        rows.append(
            {
                "Label": trace.label,
                "Axis": trace.axis,
                "Flux unit": trace.flux_unit,
                "Instrument": meta.get("instrument") or meta.get("instrume") or "—",
                "Telescope": meta.get("telescope") or meta.get("telescop") or "—",
                "Observation": meta.get("date-obs")
                or meta.get("date_obs")
                or meta.get("observation_date")
                or "—",
                "Range (nm)": _normalise_wavelength_range(meta),
                "Resolution": meta.get("resolution_native") or meta.get("resolution") or "—",
            }
        )
    return rows


def _render_metadata_summary(overlays: Sequence[OverlayTrace]) -> None:
    if not overlays:
        return
    rows = _build_metadata_summary_rows(overlays)
    if rows:
        st.markdown("#### Metadata summary")
        st.dataframe(pd.DataFrame(rows), width="stretch", hide_index=True)
    with st.expander("Metadata & provenance details", expanded=False):
        for trace in overlays:
            st.markdown(f"**{trace.label}**")
            if trace.metadata:
                st.json(trace.metadata)
            else:
                st.caption("No metadata recorded.")
            if trace.provenance:
                st.json(trace.provenance)
            else:
                st.caption("No conversion provenance available.")


def _get_upload_registry() -> Dict[str, Dict[str, object]]:
    return st.session_state.setdefault("local_upload_registry", {})


<<<<<<< HEAD
=======
def _read_uploaded_file(uploaded) -> Tuple[Optional[str], Optional[bytes], Optional[str], str]:
    """Return the checksum and payload bytes for a Streamlit upload widget."""

    try:
        payload_bytes = uploaded.getvalue()
    except Exception as exc:  # pragma: no cover - Streamlit defensive branch
        return None, None, f"Unable to read {uploaded.name}: {exc}", "warning"

    if not payload_bytes:
        return None, None, f"{uploaded.name} is empty; skipping upload.", "warning"

    checksum = hashlib.sha256(payload_bytes).hexdigest()
    return checksum, payload_bytes, None, "info"


>>>>>>> 8a972ee2
def _render_local_upload() -> None:
    st.markdown("### Upload recorded spectra")
    supported = sorted(SUPPORTED_ASCII_EXTENSIONS | SUPPORTED_FITS_EXTENSIONS)
    accepted_types = sorted({ext.lstrip(".") for ext in supported if ext.startswith(".")})
    uploader = st.file_uploader(
        "Select spectral files",
        type=accepted_types,
        accept_multiple_files=True,
        key="local_upload_widget",
        help="Supports ASCII tables (CSV/TXT/TSV/ASCII), FITS spectral products, and gzip-compressed variants.",
    )
    st.caption(
        "Supported extensions: "
        + ", ".join(sorted(supported))
    )
    if st.button("Reset uploaded file tracker", key="reset_upload_registry"):
        st.session_state["local_upload_registry"] = {}
        st.success("Cleared upload tracker.")

    if not uploader:
        return

    registry = _get_upload_registry()

    for uploaded in uploader:
<<<<<<< HEAD
        try:
            payload_bytes = uploaded.getvalue()
        except Exception as exc:  # pragma: no cover - Streamlit defensive branch
            st.warning(f"Unable to read {uploaded.name}: {exc}")
            continue

        if not payload_bytes:
            st.warning(f"{uploaded.name} is empty; skipping upload.")
            continue

        checksum = hashlib.sha256(payload_bytes).hexdigest()
=======
        checksum, payload_bytes, error_message, level = _read_uploaded_file(uploaded)
        if error_message:
            (st.error if level == "error" else st.warning)(error_message)
            if checksum:
                registry[checksum] = {
                    "name": uploaded.name,
                    "added": False,
                    "message": error_message,
                }
            continue

        if not checksum or payload_bytes is None:
            continue

>>>>>>> 8a972ee2
        if checksum in registry:
            continue

        try:
            payload = ingest_local_file(uploaded.name, payload_bytes)
        except LocalIngestError as exc:
<<<<<<< HEAD
            st.warning(str(exc))
            registry[checksum] = {"name": uploaded.name, "added": False, "message": str(exc)}
            continue
        except Exception as exc:  # pragma: no cover - unexpected failure
            st.error(f"Unexpected error ingesting {uploaded.name}: {exc}")
            registry[checksum] = {"name": uploaded.name, "added": False, "message": str(exc)}
=======
            message = str(exc)
            st.warning(message)
            registry[checksum] = {"name": uploaded.name, "added": False, "message": message}
            continue
        except Exception as exc:  # pragma: no cover - unexpected failure
            message = f"Unexpected error ingesting {uploaded.name}: {exc}"
            st.error(message)
            registry[checksum] = {"name": uploaded.name, "added": False, "message": message}
>>>>>>> 8a972ee2
            continue

        added, message = _add_overlay_payload(payload)
        registry[checksum] = {"name": uploaded.name, "added": added, "message": message}
        (st.success if added else st.info)(message)


def _clear_overlays() -> None:
    st.session_state["overlay_traces"] = []
    st.session_state["reference_trace_id"] = None
    cache: SimilarityCache = st.session_state["similarity_cache"]
    cache.reset()
    st.session_state["local_upload_registry"] = {}


def _export_current_view(
    fig: go.Figure,
    overlays: Sequence[OverlayTrace],
    display_units: str,
    display_mode: str,
    viewport: Tuple[float | None, float | None],
) -> None:
    rows: List[Dict[str, object]] = []
    for trace in overlays:
        if not trace.visible:
            continue
        df = _filter_viewport(trace.to_dataframe(), viewport)
        if df.empty:
            continue
        converted, _ = _convert_wavelength(df["wavelength_nm"], display_units)
        scaled = df["flux"].to_numpy(dtype=float)
        if display_mode != "Flux (raw)":
            scaled = apply_normalization(scaled, "max")
        for wavelength_value, flux_value in zip(converted, scaled):
            if not math.isfinite(float(wavelength_value)) or not math.isfinite(float(flux_value)):
                continue
            rows.append(
                {
                    "series": trace.label,
                    "wavelength": float(wavelength_value),
                    "unit": display_units,
                    "flux": float(flux_value),
                    "display_mode": display_mode,
                }
            )
    if not rows:
        st.warning("Nothing to export in the current viewport.")
        return
    df_export = pd.DataFrame(rows)
    timestamp = time.strftime("%Y%m%d-%H%M%S")
    csv_path = EXPORT_DIR / f"spectra_export_{timestamp}.csv"
    png_path = EXPORT_DIR / f"spectra_export_{timestamp}.png"
    manifest_path = EXPORT_DIR / f"spectra_export_{timestamp}.manifest.json"
    df_export.to_csv(csv_path, index=False)
    try:
        fig.write_image(str(png_path))
    except Exception as exc:
        st.warning(f"PNG export requires kaleido ({exc}).")
    manifest = build_manifest(
        rows,
        display_units=display_units,
        display_mode=display_mode,
        exported_at=time.strftime("%Y-%m-%dT%H:%M:%SZ", time.gmtime()),
        viewport={"low_nm": viewport[0], "high_nm": viewport[1]},
    )
    manifest_path.write_text(json.dumps(manifest, indent=2), encoding="utf-8")
    st.success(f"Exported: {csv_path.name}, {png_path.name}, {manifest_path.name}")

# ---------------------------------------------------------------------------
# Line metadata helpers

def _collect_line_overlays(overlays: Sequence[OverlayTrace]) -> List[OverlayTrace]:
    return [trace for trace in overlays if trace.kind == "lines" and trace.metadata.get("lines")]


def _build_line_table(trace: OverlayTrace) -> pd.DataFrame:
    records: List[Dict[str, object]] = []
    for line in trace.metadata.get("lines", []) or []:
        records.append(
            {
                "Wavelength (nm)": line.get("wavelength_nm"),
                "Observed (nm)": line.get("observed_wavelength_nm"),
                "Ritz (nm)": line.get("ritz_wavelength_nm"),
                "Relative intensity": line.get("relative_intensity"),
                "Normalised": line.get("relative_intensity_normalized"),
                "Lower": line.get("lower_level"),
                "Upper": line.get("upper_level"),
                "Transition": line.get("transition_type"),
            }
        )
    if not records:
        return pd.DataFrame()
    return pd.DataFrame.from_records(records)


def _render_line_tables(overlays: Sequence[OverlayTrace]) -> None:
    line_overlays = _collect_line_overlays(overlays)
    if not line_overlays:
        return
    with st.expander("Line metadata tables"):
        for trace in line_overlays:
            st.markdown(f"**{trace.label}**")
            table = _build_line_table(trace)
            if table.empty:
                st.info("No line metadata available.")
            else:
                st.dataframe(table, width="stretch", hide_index=True)


# ---------------------------------------------------------------------------
# Patch log helpers

def _resolve_patch_metadata(version_info: Mapping[str, object]) -> Tuple[str, str, str]:
    """Derive patch version and summary strings for UI presentation."""

    def _text(value: object) -> str:
        return str(value).strip() if value is not None else ""

    patch_version = _text(version_info.get("patch_version"))
    version_fallback = _text(version_info.get("version")) or "v?"
    if not patch_version:
        patch_version = version_fallback

    patch_summary = _text(version_info.get("patch_summary"))
    if not patch_summary:
        patch_summary = _text(version_info.get("summary"))
    if not patch_summary:
        patch_summary = "No summary recorded."

    patch_line = _text(version_info.get("patch_raw"))
    if patch_line:
        display_line = patch_line
    elif patch_version:
        display_line = f"{patch_version}: {patch_summary}" if patch_summary else patch_version
    else:
        display_line = patch_summary

    return patch_version, patch_summary, display_line


def _format_line_hover(line: Dict[str, object]) -> str:
    parts: List[str] = []
    wavelength = line.get("wavelength_nm")
    if isinstance(wavelength, (int, float)) and math.isfinite(wavelength):
        parts.append(f"λ {wavelength:.4f} nm")
    ritz = line.get("ritz_wavelength_nm")
    observed = line.get("observed_wavelength_nm")
    if isinstance(ritz, (int, float)) and math.isfinite(ritz):
        parts.append(f"Ritz {ritz:.4f} nm")
    if isinstance(observed, (int, float)) and math.isfinite(observed):
        parts.append(f"Observed {observed:.4f} nm")
    rel = line.get("relative_intensity")
    if rel is not None:
        parts.append(f"Rel {rel}")
    norm = line.get("relative_intensity_normalized")
    if norm is not None:
        parts.append(f"Norm {norm:.3f}")
    lower = line.get("lower_level")
    upper = line.get("upper_level")
    if lower or upper:
        parts.append(f"{lower or '?'} → {upper or '?'}")
    return " | ".join(parts)


def _convert_nist_payload(data: Dict[str, object]) -> Optional[Dict[str, object]]:
    lines = data.get("lines") or []
    if not lines:
        return None
    meta = data.get("meta") or {}
    wavelengths: List[float] = []
    flux: List[float] = []
    hover: List[str] = []
    for line in lines:
        wavelength = line.get("wavelength_nm")
        if wavelength is None:
            continue
        wavelengths.append(float(wavelength))
        intensity = line.get("relative_intensity_normalized")
        if intensity is None:
            intensity = line.get("relative_intensity")
        if intensity is None:
            intensity = 1.0
        flux.append(float(intensity))
        hover.append(_format_line_hover(line))
    if not wavelengths:
        return None
    provenance = dict(meta)
    provenance["archive"] = "NIST"
    payload = {
        "label": meta.get("label") or "NIST ASD",
        "wavelength_nm": wavelengths,
        "flux": flux,
        "provider": "NIST",
        "summary": f"{len(wavelengths)} NIST ASD lines",
        "kind": "lines",
        "metadata": {
            "lines": lines,
            "query": meta.get("query"),
        },
        "provenance": provenance,
        "hover": hover,
    }
    return payload


# ---------------------------------------------------------------------------
# Status bar

def _render_status_bar(
    version_info: Mapping[str, object], patch_note: str, patch_version: str
) -> None:
    overlays = _get_overlays()
    viewport = st.session_state.get("viewport_nm", (None, None))
    low, high = viewport
    low_str = f"{low:.1f} nm" if low is not None else "auto"
    high_str = f"{high:.1f} nm" if high is not None else "auto"
    policy_map = {
        "allow": "duplicates allowed",
        "skip": "session dedupe",
        "ledger": "ledger enforced",
    }
    policy = policy_map.get(st.session_state.get("duplicate_policy"), "duplicates allowed")
    reference = _trace_label(st.session_state.get("reference_trace_id")) if overlays else "—"
    build_version = str(version_info.get("version") or "v?")
    patch_display = patch_version or build_version
    date_text = str(version_info.get("date_utc") or "")
    meta_parts = [f"build {build_version}"]
    if patch_display:
        meta_parts.append(f"patch {patch_display}")
    if date_text:
        meta_parts.append(date_text)
    meta_line = " • ".join(part for part in meta_parts if part)

    st.markdown(
        (
            "<div style='margin-top:1rem;padding:0.6rem 0.8rem;border-top:1px solid #333;font-size:0.85rem;opacity:0.85;'>"
            f"<strong>{len(overlays)}</strong> overlays • viewport {low_str} – {high_str} • reference: {reference} • {policy}<br/>"
            f"{meta_line}<br/>"
            f"<em>{patch_note}</em>"
            "</div>"
        ),
        unsafe_allow_html=True,
    )


# ---------------------------------------------------------------------------
# Main tab renderers

def _render_overlay_tab(version_info: Dict[str, str]) -> None:
    st.header("Overlay workspace")
    _render_local_upload()
    overlays = _get_overlays()
    if not overlays:
        st.info("Upload a recorded spectrum or fetch from the archive tab to begin.")
        return
    st.divider()

    display_units = st.session_state.get("display_units", "nm")
    display_mode = st.session_state.get("display_mode", "Flux (raw)")
    normalization = st.session_state.get("normalization_mode", "unit")
    differential_mode = st.session_state.get("differential_mode", "Off")
    viewport = st.session_state.get("viewport_nm", (None, None))
    reference = next((trace for trace in overlays if trace.trace_id == st.session_state.get("reference_trace_id")), overlays[0])

    fig, axis_title = _build_overlay_figure(
        overlays,
        display_units,
        display_mode,
        normalization,
        viewport,
        reference,
        differential_mode,
        version_info.get("version", "v?"),
    )
    st.plotly_chart(fig, width="stretch")

    control_col, action_col = st.columns([3, 1])
    with control_col:
        _render_overlay_table(overlays)
    with action_col:
        if st.button("Export view", key="export_view"):
            _export_current_view(fig, overlays, display_units, display_mode, viewport)
        st.caption(f"Axis: {axis_title}")

    cache: SimilarityCache = st.session_state["similarity_cache"]
    visible_vectors = [trace.to_vectors() for trace in overlays if trace.visible]
    options = SimilarityOptions(
        metrics=tuple(st.session_state.get("similarity_metrics", ["cosine"])),
        normalization=st.session_state.get("similarity_normalization", normalization),
        line_match_top_n=int(st.session_state.get("similarity_line_peaks", 8)),
        primary_metric=st.session_state.get("similarity_primary_metric", "cosine"),
        reference_id=st.session_state.get("reference_trace_id"),
    )
    render_similarity_panel(visible_vectors, viewport, options, cache)
    _render_metadata_summary(overlays)
    _render_line_tables(overlays)


def _render_differential_tab() -> None:
    st.header("Differential analysis")
    overlays = _get_overlays()
    if len(overlays) < 2:
        st.info("Add at least two traces to explore differential workflows.")
    norm = st.session_state.get("normalization_mode", "unit")
    diff = st.session_state.get("differential_mode", "Off")
    st.write(f"Normalization mode: **{norm}**")
    st.write(f"Differential mode: **{diff}**")
    st.caption("Differential tooling shares normalization controls with the overlay tab.")


def _render_archive_tab() -> None:
    controller = ArchiveUI(add_overlay=_add_overlay_payload)
    controller.render()


def _render_docs_tab() -> None:
    st.header("Docs & provenance")
    documents = [
        "docs/index.md",
        "docs/ingestion.md",
        "docs/ui/displaying_data_guide.md",
        "docs/ui/ui_design_guide.md",
        "docs/ui/bad_ui_guide.md",
        "docs/sources/astro_data_docs.md",
        "docs/sources/telescopes_overview.md",
        "docs/sources/notable_sources_techniques_tools.md",
        "docs/sources/stellar_light_methods.md",
        "docs/math/spectroscopy_math_part1.md",
        "docs/math/spectroscopy_math_part2.md",
        "docs/math/instrument_accuracy_errors_interpretation.md",
        "docs/differential/part1b.md",
        "docs/differential/part1c.md",
        "docs/differential/part2.md",
        "docs/modeling/spectral_modeling_part1a.md",
    ]
    selection = st.selectbox("Open doc", documents)
    try:
        content = Path(selection).read_text(encoding="utf-8")
    except Exception as exc:
        st.error(f"Failed to load doc {selection}: {exc}")
    else:
        st.code(content, language="markdown")

    overlays = _get_overlays()
    if overlays:
        st.subheader("Session provenance")
        for trace in overlays:
            with st.expander(trace.label):
                if trace.summary:
                    st.write(trace.summary)
                if trace.provenance:
                    st.json(trace.provenance)
                else:
                    st.caption("No provenance metadata recorded.")
    else:
        st.caption("Load overlays to view provenance manifests.")


# ---------------------------------------------------------------------------
# Entry points

def render() -> None:
    _ensure_session_state()
    version_info = get_version_info()
    patch_version, patch_summary, patch_line = _resolve_patch_metadata(version_info)

    st.title("Spectra App")
    build_version = str(version_info.get("version") or "v?")
    date_text = str(version_info.get("date_utc") or "")
    caption_parts = [f"Build {build_version}"]
    if patch_version:
        caption_parts.append(f"Patch {patch_version}")
    if date_text:
        caption_parts.append(date_text)
    st.caption(" • ".join(part for part in caption_parts if part))

    if patch_version:
        st.info(f"Patch {patch_version}: {patch_summary}")
    else:
        st.info(f"Patch: {patch_summary}")

    _render_reference_section()
    st.sidebar.divider()
    _render_display_section()
    st.sidebar.divider()
    _render_differential_section()
    st.sidebar.divider()
    _render_similarity_sidebar()
    st.sidebar.divider()
    _render_duplicate_sidebar()

    overlay_tab, diff_tab, archive_tab, docs_tab = st.tabs(["Overlay", "Differential", "Archive", "Docs & Provenance"])
    with overlay_tab:
        _render_overlay_tab(version_info)
    with diff_tab:
        _render_differential_tab()
    with archive_tab:
        _render_archive_tab()
    with docs_tab:
        _render_docs_tab()

    _render_status_bar(version_info, patch_line, patch_version)


def main() -> None:
    render()


if __name__ == "__main__":
    main()<|MERGE_RESOLUTION|>--- conflicted
+++ resolved
@@ -763,8 +763,6 @@
     return st.session_state.setdefault("local_upload_registry", {})
 
 
-<<<<<<< HEAD
-=======
 def _read_uploaded_file(uploaded) -> Tuple[Optional[str], Optional[bytes], Optional[str], str]:
     """Return the checksum and payload bytes for a Streamlit upload widget."""
 
@@ -780,7 +778,6 @@
     return checksum, payload_bytes, None, "info"
 
 
->>>>>>> 8a972ee2
 def _render_local_upload() -> None:
     st.markdown("### Upload recorded spectra")
     supported = sorted(SUPPORTED_ASCII_EXTENSIONS | SUPPORTED_FITS_EXTENSIONS)
@@ -806,7 +803,6 @@
     registry = _get_upload_registry()
 
     for uploaded in uploader:
-<<<<<<< HEAD
         try:
             payload_bytes = uploaded.getvalue()
         except Exception as exc:  # pragma: no cover - Streamlit defensive branch
@@ -818,7 +814,7 @@
             continue
 
         checksum = hashlib.sha256(payload_bytes).hexdigest()
-=======
+        
         checksum, payload_bytes, error_message, level = _read_uploaded_file(uploaded)
         if error_message:
             (st.error if level == "error" else st.warning)(error_message)
@@ -833,21 +829,19 @@
         if not checksum or payload_bytes is None:
             continue
 
->>>>>>> 8a972ee2
         if checksum in registry:
             continue
 
         try:
             payload = ingest_local_file(uploaded.name, payload_bytes)
         except LocalIngestError as exc:
-<<<<<<< HEAD
             st.warning(str(exc))
             registry[checksum] = {"name": uploaded.name, "added": False, "message": str(exc)}
             continue
         except Exception as exc:  # pragma: no cover - unexpected failure
             st.error(f"Unexpected error ingesting {uploaded.name}: {exc}")
             registry[checksum] = {"name": uploaded.name, "added": False, "message": str(exc)}
-=======
+            
             message = str(exc)
             st.warning(message)
             registry[checksum] = {"name": uploaded.name, "added": False, "message": message}
@@ -856,7 +850,6 @@
             message = f"Unexpected error ingesting {uploaded.name}: {exc}"
             st.error(message)
             registry[checksum] = {"name": uploaded.name, "added": False, "message": message}
->>>>>>> 8a972ee2
             continue
 
         added, message = _add_overlay_payload(payload)
