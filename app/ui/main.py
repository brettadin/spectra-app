from __future__ import annotations

import hashlib
import json
import math
import time
import uuid
from dataclasses import dataclass, field
from datetime import datetime, timezone
from pathlib import Path
from typing import Dict, Iterable, List, Mapping, Optional, Sequence, Tuple
from urllib.parse import quote, urlparse

<<<<<<< HEAD
=======
from urllib.parse import urlparse

>>>>>>> d1b402ae
import numpy as np
import pandas as pd
import plotly.graph_objects as go
import requests
import streamlit as st
from plotly.subplots import make_subplots
from streamlit.delta_generator import DeltaGenerator

from app.ui.targets import RegistryUnavailableError, render_targets_panel

from app._version import get_version_info
from app.archive_ui import ArchiveUI
from app.export_manifest import build_manifest
from app.server.differential import ratio, resample_to_common_grid, subtract
from app.server.fetch_archives import FetchError, fetch_spectrum
from app.similarity import (
    SimilarityCache,
    SimilarityOptions,
    TraceVectors,
    apply_normalization,
    viewport_alignment,
)
from app.similarity_panel import render_similarity_panel
from app.ui.example_browser import ExamplePreview, render_example_browser_sheet
from app.utils.downsample import build_downsample_tiers
from app.utils.duplicate_ledger import DuplicateLedger
from app.utils.flux import flux_percentile_range
from app.providers import ProviderQuery, search as provider_search
from app.utils.local_ingest import (
    SUPPORTED_ASCII_EXTENSIONS,
    SUPPORTED_FITS_EXTENSIONS,
    LocalIngestError,
    ingest_local_file,
)

st.set_page_config(page_title="Spectra App", layout="wide")

EXPORT_DIR = Path("exports")
EXPORT_DIR.mkdir(parents=True, exist_ok=True)


@dataclass
class OverlayTrace:
    trace_id: str
    label: str
    wavelength_nm: Tuple[float, ...]
    flux: Tuple[float, ...]
    kind: str = "spectrum"
    provider: Optional[str] = None
    summary: Optional[str] = None
    visible: bool = True
    metadata: Dict[str, object] = field(default_factory=dict)
    provenance: Dict[str, object] = field(default_factory=dict)
    fingerprint: str = ""
    hover: Optional[Tuple[str, ...]] = None
    flux_unit: str = "arb"
    flux_kind: str = "relative"
    axis: str = "emission"
    downsample: Dict[int, Tuple[Tuple[float, ...], Tuple[float, ...]]] = field(
        default_factory=dict
    )
    cache_dataset_id: Optional[str] = None

    def to_dataframe(self) -> pd.DataFrame:
        data: Dict[str, Iterable[object]] = {
            "wavelength_nm": self.wavelength_nm,
            "flux": self.flux,
        }
        if self.hover:
            data["hover"] = list(self.hover)
        df = pd.DataFrame(data)
        df = df.replace([np.inf, -np.inf], np.nan)
        df = df.dropna(subset=["wavelength_nm", "flux"])
        return df.sort_values("wavelength_nm")

    def sample(
        self,
        viewport: Tuple[float | None, float | None],
        *,
        max_points: int = 8000,
        include_hover: bool = True,
    ) -> Tuple[np.ndarray, np.ndarray, Optional[List[str]], bool]:
        wavelengths = np.asarray(self.wavelength_nm, dtype=float)
        flux_values = np.asarray(self.flux, dtype=float)
        hover_values = list(self.hover) if include_hover and self.hover else None

        low, high = viewport
        if low is not None or high is not None:
            mask = np.ones_like(wavelengths, dtype=bool)
            if low is not None:
                mask &= wavelengths >= float(low)
            if high is not None:
                mask &= wavelengths <= float(high)
            wavelengths = wavelengths[mask]
            flux_values = flux_values[mask]
            if hover_values is not None:
                hover_values = [
                    hover for hover, keep in zip(hover_values, mask.tolist()) if keep
                ]

        if wavelengths.size <= max_points:
            return wavelengths, flux_values, hover_values, True

        for tier in sorted(self.downsample.keys()):
            tier_data = self.downsample[tier]
            tier_w = np.asarray(tier_data[0], dtype=float)
            tier_f = np.asarray(tier_data[1], dtype=float)
            if low is not None:
                tier_w_mask = tier_w >= float(low)
            else:
                tier_w_mask = np.ones_like(tier_w, dtype=bool)
            if high is not None:
                tier_w_mask &= tier_w <= float(high)
            tier_w = tier_w[tier_w_mask]
            tier_f = tier_f[tier_w_mask]
            if tier_w.size == 0:
                continue
            if tier_w.size <= max_points:
                return tier_w, tier_f, None, False

        step = max(1, int(math.ceil(wavelengths.size / max_points)))
        return wavelengths[::step], flux_values[::step], None, False

    def to_vectors(
        self,
        *,
        max_points: Optional[int] = None,
        viewport: Tuple[float | None, float | None] | None = None,
    ) -> TraceVectors:
        if max_points is None and viewport is None:
            df = self.to_dataframe()
            return TraceVectors(
                trace_id=self.trace_id,
                label=self.label,
                wavelengths_nm=df["wavelength_nm"].to_numpy(dtype=float),
                flux=df["flux"].to_numpy(dtype=float),
                kind=self.kind,
                fingerprint=self.fingerprint,
            )
        selected_w, selected_f, _, _ = self.sample(
            viewport or (None, None),
            max_points=max_points or len(self.wavelength_nm),
            include_hover=False,
        )
        return TraceVectors(
            trace_id=self.trace_id,
            label=self.label,
            wavelengths_nm=selected_w,
            flux=selected_f,
            kind=self.kind,
            fingerprint=self.fingerprint,
        )

    @property
    def points(self) -> int:
        return len(self.wavelength_nm)


@dataclass(frozen=True)
class ExampleSpec:
    slug: str
    label: str
    description: str
    provider: str
    query: ProviderQuery


@dataclass
class DifferentialResult:
    grid_nm: Tuple[float, ...]
    values_a: Tuple[float, ...]
    values_b: Tuple[float, ...]
    result: Tuple[float, ...]
    trace_a_id: str
    trace_b_id: str
    trace_a_label: str
    trace_b_label: str
    operation_code: str
    operation_label: str
    normalization: str
    sample_points: int
    computed_at: float
    label: str


@dataclass(frozen=True)
class DocEntry:
    title: str
    path: Path
    description: str


@dataclass(frozen=True)
class DocCategory:
    title: str
    description: str
    entries: Tuple[DocEntry, ...]


EXAMPLE_LIBRARY: Tuple[ExampleSpec, ...] = (
    ExampleSpec(
        slug="sirius-stis",
        label="Sirius A • HST/STIS (CALSPEC)",
        description="CALSPEC flux standard from Bohlin et al. 2014 (MAST).",
        provider="MAST",
        query=ProviderQuery(target="Sirius A", instrument="STIS", limit=1),
    ),
    ExampleSpec(
        slug="sz71-uvb",
        label="Sz 71 • VLT/X-Shooter UVB",
        description="PENELLOPE UVB spectrum from Manara et al. 2023 (ESO Zenodo record 10024073).",
        provider="ESO",
        query=ProviderQuery(target="Sz 71", limit=1),
    ),
    ExampleSpec(
        slug="sdss-6138-0934",
        label="SDSS J234828.73+164429.3 • BOSS",
        description="High S/N F-type spectrum from SDSS DR17 (Abdurro'uf et al. 2022).",
        provider="SDSS",
        query=ProviderQuery(target="6138-56598-0934", limit=1),
    ),
    ExampleSpec(
        slug="vhs1256b",
        label="VHS 1256-1257 b • X-Shooter",
        description="Substellar companion spectrum via DOI 10.5281/zenodo.6829330 (Petrus et al. 2022).",
        provider="DOI",
        query=ProviderQuery(doi="10.5281/zenodo.6829330", limit=1),
    ),
)

EXAMPLE_MAP: Dict[str, ExampleSpec] = {spec.slug: spec for spec in EXAMPLE_LIBRARY}


DOC_LIBRARY: Tuple[DocCategory, ...] = (
    DocCategory(
        title="Getting started",
        description="Orient yourself and load spectra into the workspace.",
        entries=(
            DocEntry(
                title="Quick start",
                path=Path("docs/app/user_guide.md"),
                description="Overview of the refreshed Spectra App experience.",
            ),
        ),
    ),
    DocCategory(
        title="Workspace reference",
        description="Deep-dives on the overlay and differential tooling.",
        entries=(
            DocEntry(
                title="Overlay workspace",
                path=Path("docs/app/overlay_workspace.md"),
                description="Manage overlays, visibility, and exports.",
            ),
            DocEntry(
                title="Differential workspace",
                path=Path("docs/app/differential_workspace.md"),
                description="Compute subtraction or ratio curves between traces.",
            ),
        ),
    ),
    DocCategory(
        title="Archives & provenance",
        description="Fetch spectra from archives and track metadata.",
        entries=(
            DocEntry(
                title="Archive & provenance",
                path=Path("docs/app/archive_and_provenance.md"),
                description="Archive lookup flow and provenance best practices.",
            ),
        ),
    ),
)


DIFFERENTIAL_OPERATIONS: Dict[str, Dict[str, object]] = {
    "Subtract (A − B)": {"code": "subtract", "symbol": "−", "func": subtract},
    "Ratio (A ÷ B)": {"code": "ratio", "symbol": "÷", "func": ratio},
}


def _format_version_timestamp(raw: object) -> str:
    value = str(raw or "").strip()
    if not value:
        return ""
    try:
        parsed = datetime.fromisoformat(value.replace("Z", "+00:00"))
    except ValueError:
        return value
    return parsed.strftime("%Y-%m-%d %H:%M UTC")


# ---------------------------------------------------------------------------
# Session state helpers


def _ensure_session_state() -> None:
    st.session_state.setdefault("session_id", str(uuid.uuid4()))
    st.session_state.setdefault("overlay_traces", [])
    st.session_state.setdefault("display_units", "nm")
    st.session_state.setdefault("display_mode", "Flux (raw)")
    st.session_state.setdefault("viewport_nm", (None, None))
    st.session_state.setdefault("auto_viewport", True)
    st.session_state.setdefault("normalization_mode", "unit")
    st.session_state.setdefault("differential_mode", "Off")
    st.session_state.setdefault("reference_trace_id", None)
    st.session_state.setdefault(
        "similarity_metrics", ["cosine", "rmse", "xcorr", "line_match"]
    )
    st.session_state.setdefault("similarity_primary_metric", "cosine")
    st.session_state.setdefault("similarity_line_peaks", 8)
    st.session_state.setdefault(
        "similarity_normalization", st.session_state.get("normalization_mode", "unit")
    )
    st.session_state.setdefault("duplicate_policy", "skip")
    st.session_state.setdefault("local_upload_registry", {})
    st.session_state.setdefault("differential_result", None)
    st.session_state.setdefault("differential_sample_points", 2000)
    st.session_state.setdefault("network_available", True)
    st.session_state.setdefault("example_browser_visible", False)
    st.session_state.setdefault("example_browser_search", "")
    st.session_state.setdefault("example_favourites", [])
    st.session_state.setdefault("example_recent", [])
    st.session_state.setdefault("example_preview_cache", {})
    st.session_state.setdefault("duplicate_base_policy", "skip")
    st.session_state.setdefault("duplicate_ledger_lock", False)
    st.session_state.setdefault("duplicate_ledger_pending_action", None)
    st.session_state.setdefault("ingest_queue", [])
    if "duplicate_ledger" not in st.session_state:
        st.session_state["duplicate_ledger"] = DuplicateLedger()
    if "similarity_cache" not in st.session_state:
        st.session_state["similarity_cache"] = SimilarityCache()


MAST_DOWNLOAD_ENDPOINT = "https://mast.stsci.edu/api/v0.1/Download/file"


def _resolve_overlay_url(raw_url: str) -> str:
    """Return a concrete URL for overlay ingestion."""

    url = str(raw_url or "").strip()
    if not url:
        return ""

    parsed = urlparse(url)
    scheme = (parsed.scheme or "").lower()

    if scheme == "mast" or (not scheme and url.startswith("mast:")):
        encoded = quote(url, safe="")
        return f"{MAST_DOWNLOAD_ENDPOINT}?uri={encoded}"

    return url


def _process_ingest_queue() -> None:
    queue = list(st.session_state.get("ingest_queue", []))
    if not queue:
        return

    try:
        from app.core.ingest import add_overlay_from_url as _add_overlay_from_url  # type: ignore
    except Exception:  # pragma: no cover - optional integration point
        _add_overlay_from_url = None

    for item in queue:
        if isinstance(item, dict):
            url = str(item.get("url") or "")
            label_hint = str(item.get("label") or "").strip()
            provider_hint = item.get("provider")
        else:
            url = str(item or "")
            label_hint = ""
            provider_hint = None

        if not url:
            continue

        resolved_url = _resolve_overlay_url(url)
        derived_name = Path(urlparse(url).path).name
        label = label_hint or derived_name or "remote-spectrum"

        try:
            if _add_overlay_from_url is not None:
                _add_overlay_from_url(resolved_url, label=label)
                continue

            response = requests.get(resolved_url, timeout=60)
<<<<<<< HEAD
=======
            _add_overlay_from_url(url, label=label)
            continue

            response = requests.get(url, timeout=60)
>>>>>>> d1b402ae
            response.raise_for_status()

            filename = derived_name or f"overlay-{uuid.uuid4().hex[:8]}"
            try:
                payload = ingest_local_file(filename, response.content)
            except LocalIngestError as exc:
                st.warning(f"Unable to ingest {label}: {exc}")
                continue

            payload = dict(payload)
            payload.setdefault("label", label)
            if provider_hint and not payload.get("provider"):
                payload["provider"] = str(provider_hint)

            metadata = dict(payload.get("metadata") or {})
            metadata.setdefault("source", "Target overlay queue")
            payload["metadata"] = metadata

            provenance = dict(payload.get("provenance") or {})
            ingest_info = dict(provenance.get("ingest") or {})
            ingest_info.setdefault("method", "overlay_queue")
            ingest_info["source_url"] = url
            if resolved_url and resolved_url != url:
                ingest_info.setdefault("resolved_url", resolved_url)
<<<<<<< HEAD
=======

>>>>>>> d1b402ae
            ingest_info.setdefault("label", label)
            provenance["ingest"] = ingest_info
            payload["provenance"] = provenance

            added, message = _add_overlay_payload(payload)
            (st.success if added else st.info)(message)
        except Exception as exc:  # pragma: no cover - network/runtime failure
            st.warning(f"Failed to ingest {label}: {exc}")

    st.session_state["ingest_queue"] = []


def _get_overlays() -> List[OverlayTrace]:
    return list(st.session_state.get("overlay_traces", []))


def _set_overlays(overlays: Sequence[OverlayTrace]) -> None:
    st.session_state["overlay_traces"] = list(overlays)
    _ensure_reference_consistency()


def _get_example_spec(slug: str) -> Optional[ExampleSpec]:
    return EXAMPLE_MAP.get(slug)


def _register_example_usage(spec: ExampleSpec, *, success: bool) -> None:
    if not success:
        return
    recents = list(st.session_state.get("example_recent", []))
    if spec.slug in recents:
        recents.remove(spec.slug)
    recents.insert(0, spec.slug)
    st.session_state["example_recent"] = recents[:5]


def _toggle_example_favourite(slug: str, desired: bool) -> None:
    favourites = list(st.session_state.get("example_favourites", []))
    if desired:
        if slug not in favourites:
            favourites.insert(0, slug)
    else:
        favourites = [item for item in favourites if item != slug]
    st.session_state["example_favourites"] = favourites[:10]


def _resolve_examples(slugs: Sequence[str]) -> List[ExampleSpec]:
    return [spec for slug in slugs if (spec := EXAMPLE_MAP.get(slug))]


def _ensure_reference_consistency() -> None:
    overlays = _get_overlays()
    current = st.session_state.get("reference_trace_id")
    if current and any(trace.trace_id == current for trace in overlays):
        return
    if overlays:
        st.session_state["reference_trace_id"] = overlays[0].trace_id
    else:
        st.session_state["reference_trace_id"] = None


def _trace_label(trace_id: Optional[str]) -> str:
    if trace_id is None:
        return "—"
    for trace in _get_overlays():
        if trace.trace_id == trace_id:
            suffix = f" ({trace.provider})" if trace.provider else ""
            return f"{trace.label}{suffix}"
    return trace_id


def _compute_fingerprint(wavelengths: Sequence[float], flux: Sequence[float]) -> str:
    arr_w = np.asarray([float(w) for w in wavelengths], dtype=np.float64)
    arr_f = np.asarray([float(f) for f in flux], dtype=np.float64)
    combined = np.stack((np.round(arr_w, 6), np.round(arr_f, 6)), axis=1)
    return hashlib.sha1(combined.tobytes()).hexdigest()


def _add_overlay(
    label: str,
    wavelengths: Sequence[float],
    flux: Sequence[float],
    *,
    flux_unit: Optional[str] = None,
    flux_kind: Optional[str] = None,
    kind: str = "spectrum",
    provider: Optional[str] = None,
    summary: Optional[str] = None,
    metadata: Optional[Dict[str, object]] = None,
    provenance: Optional[Dict[str, object]] = None,
    hover: Optional[Sequence[str]] = None,
    axis: Optional[str] = None,
    downsample: Optional[Mapping[int, Mapping[str, Sequence[float]]]] = None,
    cache_dataset_id: Optional[str] = None,
) -> Tuple[bool, str]:
    try:
        values_w = [float(v) for v in wavelengths]
        values_f = [float(v) for v in flux]
    except (TypeError, ValueError):
        return False, "Unable to coerce spectral data to floats."
    if not values_w or not values_f or len(values_w) != len(values_f):
        return False, "No spectral samples available."

    if hover is not None and len(hover) == len(values_w):
        paired = sorted(zip(values_w, values_f, hover), key=lambda item: float(item[0]))
        values_w = [float(item[0]) for item in paired]
        values_f = [float(item[1]) for item in paired]
        hover_sorted = [item[2] for item in paired]
    else:
        paired = sorted(zip(values_w, values_f), key=lambda item: float(item[0]))
        values_w = [float(item[0]) for item in paired]
        values_f = [float(item[1]) for item in paired]
        hover_sorted = list(hover) if hover is not None else None

    downsample_map: Dict[int, Tuple[Tuple[float, ...], Tuple[float, ...]]] = {}
    if downsample:
        for tier, payload in downsample.items():
            try:
                tier_value = int(tier)
            except (TypeError, ValueError):
                continue
            wavelengths_ds = (
                payload.get("wavelength_nm") if isinstance(payload, Mapping) else None
            )
            flux_ds = payload.get("flux") if isinstance(payload, Mapping) else None
            if not wavelengths_ds or not flux_ds:
                continue
            if len(wavelengths_ds) != len(flux_ds):
                continue
            downsample_map[tier_value] = (
                tuple(float(value) for value in wavelengths_ds),
                tuple(float(value) for value in flux_ds),
            )
    if not downsample_map:
        generated = build_downsample_tiers(values_w, values_f)
        downsample_map = {
            tier: (tuple(result.wavelength_nm), tuple(result.flux))
            for tier, result in generated.items()
        }

    overlays = _get_overlays()
    fingerprint = _compute_fingerprint(values_w, values_f)
    policy = st.session_state.get("duplicate_policy", "allow")
    if policy in {"skip", "ledger"}:
        for existing in overlays:
            if existing.fingerprint == fingerprint:
                return False, f"Skipped duplicate trace: {label}"
        if policy == "ledger":
            ledger: DuplicateLedger = st.session_state["duplicate_ledger"]
            if ledger.seen(fingerprint):
                return False, f"Trace already recorded in ledger: {label}"

    trace = OverlayTrace(
        trace_id=str(uuid.uuid4()),
        label=label,
        wavelength_nm=tuple(values_w),
        flux=tuple(values_f),
        kind=kind,
        provider=provider,
        summary=summary,
        metadata=dict(metadata or {}),
        provenance=dict(provenance or {}),
        fingerprint=fingerprint,
        hover=(
            tuple(str(text) for text in (hover_sorted or [])) if hover_sorted else None
        ),
        flux_unit=str(flux_unit or "arb"),
        flux_kind=str(flux_kind or "relative"),
        axis=str(axis or "emission"),
        downsample=downsample_map,
        cache_dataset_id=cache_dataset_id,
    )
    overlays.append(trace)
    _set_overlays(overlays)

    if policy == "ledger":
        ledger = st.session_state["duplicate_ledger"]
        ledger.record(
            fingerprint,
            {
                "label": label,
                "provider": provider,
                "session_id": st.session_state.get("session_id"),
                "added_at": time.strftime("%Y-%m-%dT%H:%M:%SZ", time.gmtime()),
            },
        )

    if not st.session_state.get("reference_trace_id"):
        st.session_state["reference_trace_id"] = trace.trace_id

    message = f"Added {label}"
    if provider:
        message += f" ({provider})"
    return True, message


def _add_overlay_payload(payload: Dict[str, object]) -> Tuple[bool, str]:
    return _add_overlay(
        str(payload.get("label") or "Trace"),
        payload.get("wavelength_nm") or [],
        payload.get("flux") or [],
        flux_unit=payload.get("flux_unit"),
        flux_kind=payload.get("flux_kind"),
        kind=str(payload.get("kind") or "spectrum"),
        provider=payload.get("provider"),
        summary=payload.get("summary"),
        metadata=payload.get("metadata"),
        provenance=payload.get("provenance"),
        hover=payload.get("hover"),
        axis=payload.get("axis"),
        downsample=payload.get("downsample"),
        cache_dataset_id=payload.get("cache_dataset_id"),
    )


def _add_example_trace(spec: ExampleSpec) -> Tuple[bool, str]:
    try:
        hits = provider_search(spec.provider, spec.query)
    except Exception as exc:
        return False, f"Failed to load {spec.label}: {exc}"

    if not hits:
        return False, f"No {spec.provider} results returned for {spec.label}."

    hit = hits[0]
    metadata = dict(hit.metadata)
    metadata.setdefault("example_slug", spec.slug)
    metadata.setdefault("example_description", spec.description)

    provenance = dict(hit.provenance)
    provenance.setdefault("example_slug", spec.slug)
    provenance.setdefault("example_description", spec.description)

    summary_parts = [hit.summary]
    if spec.description and spec.description not in summary_parts:
        summary_parts.append(spec.description)
    summary = " • ".join(part for part in summary_parts if part)

    return _add_overlay(
        hit.label,
        [float(value) for value in hit.wavelengths_nm],
        [float(value) for value in hit.flux],
        provider=hit.provider,
        summary=summary or spec.description,
        metadata=metadata,
        provenance=provenance,
    )


def _load_example(spec: ExampleSpec) -> Tuple[bool, str]:
    added, message = _add_example_trace(spec)
    _register_example_usage(spec, success=added)
    return added, message


def _load_example_preview(
    spec: ExampleSpec, *, allow_network: bool
) -> Optional[ExamplePreview]:
    cache: Dict[str, Dict[str, Tuple[float, ...]]] = st.session_state.setdefault(
        "example_preview_cache", {}
    )
    cached = cache.get(spec.slug)
    if cached:
        return ExamplePreview(tuple(cached["wavelengths"]), tuple(cached["flux"]))
    if not allow_network:
        return None
    try:
        hits = provider_search(spec.provider, spec.query)
    except Exception:
        return None
    if not hits:
        return None
    hit = hits[0]
    wavelengths = [float(value) for value in hit.wavelengths_nm]
    flux = [float(value) for value in hit.flux]
    if not wavelengths or not flux:
        return None
    if len(wavelengths) != len(flux):
        size = min(len(wavelengths), len(flux))
        wavelengths = wavelengths[:size]
        flux = flux[:size]
    max_samples = 200
    if len(wavelengths) > max_samples:
        step = max(1, len(wavelengths) // max_samples)
        wavelengths = wavelengths[::step]
        flux = flux[::step]
    preview = ExamplePreview(tuple(wavelengths), tuple(flux))
    cache[spec.slug] = {"wavelengths": preview.wavelengths, "flux": preview.flux}
    return preview


def _render_examples_group(container: DeltaGenerator) -> None:
    container.markdown("#### Examples")
    if not EXAMPLE_LIBRARY:
        container.caption("Example library unavailable.")
        return

    container.button(
        "Browse example library",
        key="example_browser_open",
        help="Open the example browser to search curated spectra.",
        on_click=lambda: st.session_state.__setitem__("example_browser_visible", True),
    )

    quick_form = container.form("example_quick_add_form")
    selection = quick_form.selectbox(
        "Quick add",
        EXAMPLE_LIBRARY,
        format_func=lambda spec: spec.label,
        key="example_quick_add_select",
    )
    quick_form.caption(selection.description)
    submitted = quick_form.form_submit_button("Load example")
    if submitted:
        added, message = _load_example(selection)
        (container.success if added else container.info)(message)

    favourites = _resolve_examples(st.session_state.get("example_favourites", []))
    if favourites:
        fav_form = container.form("example_favourites_form")
        favourite = fav_form.selectbox(
            "Favourites",
            favourites,
            format_func=lambda spec: spec.label,
            key="example_favourite_select",
        )
        fav_submit = fav_form.form_submit_button("Load favourite")
        if fav_submit:
            added, message = _load_example(favourite)
            (container.success if added else container.info)(message)
    else:
        container.caption("Mark favourites in the browser to pin them here.")

    recents = _resolve_examples(st.session_state.get("example_recent", []))
    if recents:
        recent_form = container.form("example_recent_form")
        recent = recent_form.selectbox(
            "Recent",
            recents,
            format_func=lambda spec: spec.label,
            key="example_recent_select",
        )
        recent_submit = recent_form.form_submit_button("Reload recent")
        if recent_submit:
            added, message = _load_example(recent)
            (container.success if added else container.info)(message)

    overlays = _get_overlays()
    if overlays:
        options = [trace.trace_id for trace in overlays]
        current = st.session_state.get("reference_trace_id")
        try:
            index = options.index(current) if current in options else 0
        except ValueError:
            index = 0
        st.session_state["reference_trace_id"] = container.selectbox(
            "Reference trace",
            options,
            index=index,
            format_func=_trace_label,
            key="reference_trace_select",
        )
        if container.button("Clear overlays", key="clear_overlays_button"):
            _clear_overlays()
            container.warning("Cleared all overlays.")
    else:
        container.caption("Load an example or fetch from an archive to begin.")


def _render_line_catalog_group(container: DeltaGenerator) -> None:
    online = bool(st.session_state.get("network_available", True))
    container.markdown("#### Line catalogs")
    if not online:
        container.caption("Using local cache")
        container.info("NIST lookups are unavailable while offline.")
        return
    container.markdown("NIST ASD lines")
    _render_nist_form(container)


def _render_nist_form(container: DeltaGenerator) -> None:
    form = container.form("nist_overlay_form", clear_on_submit=False)
    identifier = form.text_input("Element or spectrum", placeholder="e.g. Fe II")
    lower = form.number_input("Lower λ (nm)", min_value=0.0, value=380.0, step=5.0)
    upper = form.number_input("Upper λ (nm)", min_value=0.0, value=750.0, step=5.0)
    use_ritz = form.checkbox("Prefer Ritz wavelengths", value=True)
    submitted = form.form_submit_button("Fetch lines")
    if not submitted:
        return
    identifier = (identifier or "").strip()
    if not identifier:
        container.warning("Enter an element identifier.")
        return
    if math.isclose(lower, upper):
        container.warning("Lower and upper bounds must differ.")
        return
    try:
        result = fetch_spectrum(
            "nist",
            element=identifier,
            lower_wavelength=min(lower, upper),
            upper_wavelength=max(lower, upper),
            wavelength_unit="nm",
            use_ritz=use_ritz,
        )
    except (FetchError, ValueError, RuntimeError) as exc:
        container.error(f"NIST fetch failed: {exc}")
        return
    payload = _convert_nist_payload(result)
    if not payload:
        container.warning("NIST returned no lines for that query.")
        return
    added, message = _add_overlay_payload(payload)
    (container.success if added else container.info)(message)


def _render_display_section(container: DeltaGenerator) -> None:
    container.markdown("#### Display & viewport")
    units = container.selectbox(
        "Wavelength units",
        ["nm", "Å", "µm", "cm^-1"],
        index=["nm", "Å", "µm", "cm^-1"].index(
            st.session_state.get("display_units", "nm")
        ),
    )
    st.session_state["display_units"] = units
    display_mode_options = ["Flux (raw)", "Flux (normalized)"]
    current_mode = st.session_state.get("display_mode", "Flux (raw)")
    mode_index = (
        display_mode_options.index(current_mode)
        if current_mode in display_mode_options
        else 0
    )
    st.session_state["display_mode"] = container.selectbox(
        "Flux scaling", display_mode_options, index=mode_index
    )

    overlays = _get_overlays()
    target_overlays = [trace for trace in overlays if trace.visible] or overlays
    min_bound, max_bound = _infer_viewport_bounds(target_overlays)
    if math.isclose(min_bound, max_bound):
        max_bound = min_bound + 1.0
    auto = container.checkbox(
        "Auto viewport", value=bool(st.session_state.get("auto_viewport", True))
    )
    st.session_state["auto_viewport"] = auto
    if auto:
        st.session_state["viewport_nm"] = (None, None)
        return

    stored_viewport = st.session_state.get("viewport_nm", (None, None))
    default_low, default_high = _effective_viewport(target_overlays, stored_viewport)
    if default_low is None or default_high is None:
        default_low, default_high = float(min_bound), float(max_bound)
    else:
        default_low = max(float(min_bound), float(default_low))
        default_high = min(float(max_bound), float(default_high))
        if default_low >= default_high:
            default_low, default_high = float(min_bound), float(max_bound)
    selection = container.slider(
        "Viewport (nm)",
        min_value=float(min_bound),
        max_value=float(max_bound),
        value=(float(default_low), float(default_high)),
        step=1.0,
    )
    st.session_state["viewport_nm"] = (float(selection[0]), float(selection[1]))


def _render_differential_section(container: DeltaGenerator) -> None:
    container.markdown("#### Differential & normalization")
    norm_map = {
        "Unit vector (L2)": "unit",
        "Peak normalised": "max",
        "Z-score": "zscore",
        "None": "none",
    }
    current_norm = st.session_state.get("normalization_mode", "unit")
    norm_labels = list(norm_map.keys())
    try:
        index = norm_labels.index(
            next(label for label, code in norm_map.items() if code == current_norm)
        )
    except StopIteration:
        index = 0
    selection = container.selectbox("Normalization", norm_labels, index=index)
    st.session_state["normalization_mode"] = norm_map[selection]

    diff_options = ["Off", "Relative to reference"]
    diff_mode = st.session_state.get("differential_mode", "Off")
    diff_index = diff_options.index(diff_mode) if diff_mode in diff_options else 0
    st.session_state["differential_mode"] = container.selectbox(
        "Differential mode", diff_options, index=diff_index
    )
    if st.session_state["differential_mode"] != "Off":
        container.caption("Traces are regridded onto the reference before subtracting.")


def _render_similarity_sidebar(container: Optional[DeltaGenerator] = None) -> None:
    target = container or st
    target.markdown("#### Similarity settings")
    metric_options = ["cosine", "rmse", "xcorr", "line_match"]
    current_metrics = st.session_state.get("similarity_metrics", metric_options)
    metrics = target.multiselect(
        "Metrics",
        options=metric_options,
        default=current_metrics if current_metrics else metric_options[:1],
        format_func=lambda m: m.replace("_", " ").title(),
    )
    if not metrics:
        metrics = metric_options[:1]
    st.session_state["similarity_metrics"] = metrics

    primary = st.session_state.get("similarity_primary_metric", metrics[0])
    if primary not in metrics:
        primary = metrics[0]
    st.session_state["similarity_primary_metric"] = target.selectbox(
        "Primary metric",
        metrics,
        index=metrics.index(primary),
        format_func=lambda m: m.replace("_", " ").title(),
    )

    line_peaks = target.slider(
        "Line peak count",
        min_value=3,
        max_value=20,
        value=int(st.session_state.get("similarity_line_peaks", 8)),
        help="Number of strongest samples considered for the line-match metric.",
    )
    st.session_state["similarity_line_peaks"] = int(line_peaks)

    norm_labels = ["Unit vector (L2)", "Peak normalised", "Z-score", "None"]
    norm_codes = {
        "Unit vector (L2)": "unit",
        "Peak normalised": "max",
        "Z-score": "zscore",
        "None": "none",
    }
    current_code = st.session_state.get(
        "similarity_normalization", st.session_state.get("normalization_mode", "unit")
    )
    current_label = next(
        (label for label, code in norm_codes.items() if code == current_code),
        norm_labels[0],
    )
    selection = target.selectbox(
        "Similarity normalization",
        norm_labels,
        index=norm_labels.index(current_label),
    )
    st.session_state["similarity_normalization"] = norm_codes[selection]


def _render_settings_group(container: DeltaGenerator) -> None:
    container.markdown("### Session controls")
    online = container.checkbox(
        "Enable archive fetchers",
        value=bool(st.session_state.get("network_available", True)),
        key="network_available_toggle",
        help="Disable to work offline using cached data only.",
    )
    st.session_state["network_available"] = bool(online)
    if not online:
        container.caption("Using local cache for remote fetches.")

    container.divider()
    _render_display_section(container)
    container.divider()
    _render_differential_section(container)
    with container.expander("Similarity settings", expanded=False) as similarity_panel:
        _render_similarity_sidebar(similarity_panel)


def _render_example_browser() -> None:
    network_available = bool(st.session_state.get("network_available", True))
    render_example_browser_sheet(
        examples=EXAMPLE_LIBRARY,
        visible=bool(st.session_state.get("example_browser_visible", False)),
        favourites=list(st.session_state.get("example_favourites", [])),
        recents=list(st.session_state.get("example_recent", [])),
        load_callback=_load_example,
        toggle_favourite=_toggle_example_favourite,
        preview_loader=lambda spec: _load_example_preview(
            spec, allow_network=network_available
        ),
        resolve_spec=_get_example_spec,
        network_available=network_available,
    )


def _render_uploads_group(container: DeltaGenerator) -> None:
    container.markdown("#### Duplicate handling")
    base_options = {"skip": "Skip duplicates (session)", "allow": "Allow duplicates"}
    base_code = st.session_state.get("duplicate_base_policy", "skip")
    base_labels = list(base_options.values())
    try:
        base_index = [code for code in base_options.keys()].index(base_code)
    except ValueError:
        base_index = 0
    base_selection = container.radio(
        "Session policy",
        base_labels,
        index=base_index,
        key="duplicate_base_policy_radio",
    )
    resolved_base = next(
        code for code, label in base_options.items() if label == base_selection
    )
    st.session_state["duplicate_base_policy"] = resolved_base
    if not st.session_state.get("duplicate_ledger_lock", False):
        st.session_state["duplicate_policy"] = resolved_base

    lock_state = bool(st.session_state.get("duplicate_ledger_lock", False))
    pending = st.session_state.get("duplicate_ledger_pending_action")
    checkbox_default = lock_state if pending is None else (pending == "enable")
    ledger_checkbox = container.checkbox(
        "Enforce ledger lock",
        value=checkbox_default,
        key="duplicate_ledger_lock_checkbox",
        help="Persist duplicate fingerprints across sessions using the ledger.",
    )
    checkbox_value = bool(ledger_checkbox)

    if pending is None:
        if checkbox_value != lock_state:
            st.session_state["duplicate_ledger_pending_action"] = (
                "enable" if checkbox_value else "disable"
            )
            pending = st.session_state["duplicate_ledger_pending_action"]
    else:
        if checkbox_value == lock_state:
            st.session_state["duplicate_ledger_pending_action"] = None
            pending = None
        elif checkbox_value != checkbox_default:
            st.session_state["duplicate_ledger_pending_action"] = (
                "enable" if checkbox_value else "disable"
            )
            pending = st.session_state["duplicate_ledger_pending_action"]

    if pending is None:
        st.session_state["duplicate_ledger_lock"] = lock_state
    if pending == "enable":
        container.warning(
            "Enable ledger lock to enforce duplicate detection against the persistent ledger."
        )
        confirm_col, cancel_col = container.columns(2)
        if confirm_col.button("Confirm lock", key="confirm_ledger_enable"):
            st.session_state["duplicate_ledger_lock"] = True
            st.session_state["duplicate_policy"] = "ledger"
            st.session_state["duplicate_ledger_pending_action"] = None
            container.success("Ledger lock enabled.")
        if cancel_col.button("Cancel", key="cancel_ledger_enable"):
            st.session_state["duplicate_ledger_pending_action"] = None
    elif pending == "disable":
        container.warning(
            "Disable ledger lock? New duplicates will follow the session policy."
        )
        confirm_col, cancel_col = container.columns(2)
        if confirm_col.button("Disable lock", key="confirm_ledger_disable"):
            st.session_state["duplicate_ledger_lock"] = False
            st.session_state["duplicate_policy"] = st.session_state.get(
                "duplicate_base_policy", "skip"
            )
            st.session_state["duplicate_ledger_pending_action"] = None
            container.info("Ledger lock disabled.")
        if cancel_col.button("Keep lock", key="cancel_ledger_disable"):
            st.session_state["duplicate_ledger_pending_action"] = None
    else:
        if st.session_state.get("duplicate_ledger_lock", False):
            container.caption(
                "Ledger lock is active; duplicates are validated against the persistent ledger."
            )
            if container.button(
                "Undo session ledger entries", key="purge_session_ledger"
            ):
                ledger: DuplicateLedger = st.session_state["duplicate_ledger"]
                ledger.purge_session(st.session_state.get("session_id"))
                container.success("Session ledger entries cleared.")
        else:
            container.caption("Duplicates will follow the selected session policy.")


# ---------------------------------------------------------------------------
# Overlay rendering helpers


def _infer_viewport_bounds(overlays: Sequence[OverlayTrace]) -> Tuple[float, float]:
    if not overlays:
        return 350.0, 900.0

    meta_ranges: List[Tuple[float, float]] = []
    data_wavelengths: List[float] = []

    for trace in overlays:
        meta_range = _extract_metadata_range(trace.metadata)
        if meta_range is not None:
            meta_ranges.append(meta_range)
        data_wavelengths.extend(trace.wavelength_nm)

    if meta_ranges:
        lows, highs = zip(*meta_ranges)
        low = float(min(lows))
        high = float(max(highs))
        if math.isfinite(low) and math.isfinite(high) and low < high:
            return low, high

    arr = np.array(data_wavelengths, dtype=float)
    arr = arr[np.isfinite(arr)]
    if arr.size == 0:
        return 350.0, 900.0
    return float(arr.min()), float(arr.max())


def _auto_viewport_range(
    overlays: Sequence[OverlayTrace],
    *,
    coverage: float = 0.99,
) -> Optional[Tuple[float, float]]:
    visible = [trace for trace in overlays if trace.visible]
    target = visible if visible else list(overlays)
    if not target:
        return None

    ranges: List[Tuple[float, float]] = []
    data_low = math.inf
    data_high = -math.inf
    for trace in target:
        wavelengths = np.asarray(trace.wavelength_nm, dtype=float)
        flux_values = np.asarray(trace.flux, dtype=float)
        mask = np.isfinite(wavelengths) & np.isfinite(flux_values)
        if mask.sum() < 2:
            continue
        wavelengths = wavelengths[mask]
        flux_values = flux_values[mask]
        if wavelengths.size < 2:
            continue

        data_low = min(data_low, float(np.min(wavelengths)))
        data_high = max(data_high, float(np.max(wavelengths)))

        interval = flux_percentile_range(wavelengths, flux_values, coverage=coverage)
        if interval is not None:
            ranges.append((float(interval[0]), float(interval[1])))

    if not ranges:
        return None

    low = min(low for low, _ in ranges)
    high = max(high for _, high in ranges)
    if not (math.isfinite(low) and math.isfinite(high)) or low >= high:
        return None

    if math.isfinite(data_low) and math.isfinite(data_high) and data_high > data_low:
        pad = 0.01 * (data_high - data_low)
        if pad > 0.0:
            low = max(low - pad, data_low)
            high = min(high + pad, data_high)

    return float(low), float(high)


def _effective_viewport(
    overlays: Sequence[OverlayTrace],
    viewport: Tuple[float | None, float | None],
) -> Tuple[float | None, float | None]:
    if not overlays:
        return (None, None)

    low, high = viewport
    if low is not None or high is not None:
        return (
            float(low) if low is not None else None,
            float(high) if high is not None else None,
        )

    auto_range = _auto_viewport_range(overlays)
    if auto_range is not None:
        return float(auto_range[0]), float(auto_range[1])

    if overlays:
        fallback_low, fallback_high = _infer_viewport_bounds(overlays)
        return float(fallback_low), float(fallback_high)

    return (None, None)


def _extract_metadata_range(
    metadata: Dict[str, object],
) -> Optional[Tuple[float, float]]:
    for key in ("wavelength_effective_range_nm", "wavelength_range_nm"):
        value = metadata.get(key) if metadata else None
        if isinstance(value, (list, tuple)) and len(value) == 2:
            try:
                low = float(value[0])
                high = float(value[1])
            except (TypeError, ValueError):
                continue
            if math.isfinite(low) and math.isfinite(high) and low < high:
                return min(low, high), max(low, high)
    return None


def _filter_viewport(
    df: pd.DataFrame, viewport: Tuple[float | None, float | None]
) -> pd.DataFrame:
    low, high = viewport
    if low is not None:
        df = df[df["wavelength_nm"] >= low]
    if high is not None:
        df = df[df["wavelength_nm"] <= high]
    return df


def _convert_wavelength(series: pd.Series, unit: str) -> Tuple[pd.Series, str]:
    unit = unit or "nm"
    values = pd.to_numeric(series, errors="coerce")
    if unit == "Å":
        return values * 10.0, "Wavelength (Å)"
    if unit == "µm":
        return values / 1000.0, "Wavelength (µm)"
    if unit == "cm^-1":
        safe = values.replace(0, np.nan)
        return 1e7 / safe, "Wavenumber (cm⁻¹)"
    return values, "Wavelength (nm)"


def _normalize_hover_values(
    values: Optional[Sequence[object]],
) -> Optional[List[Optional[str]]]:
    if values is None:
        return None
    normalized: List[Optional[str]] = []
    has_text = False
    for value in values:
        if pd.isna(value):
            normalized.append(None)
            continue
        text = str(value)
        normalized.append(text)
        if text:
            has_text = True
    return normalized if has_text else None


def _add_line_trace(
    fig: go.Figure,
    df: pd.DataFrame,
    label: str,
    hover_values: Optional[Sequence[Optional[str]]] = None,
) -> None:
    xs: List[float | None] = []
    ys: List[float | None] = []
    resolved_hover = (
        _normalize_hover_values(hover_values)
        if hover_values is not None
        else _normalize_hover_values(df.get("hover"))
    )
    hover: Optional[List[Optional[str]]] = [] if resolved_hover is not None else None
    for idx, (_, row) in enumerate(df.iterrows()):
        x = row.get("wavelength")
        y = float(row.get("flux", 0.0))
        text = resolved_hover[idx] if resolved_hover is not None else None
        xs.extend([x, x, None])
        ys.extend([0.0, y, None])
        if hover is not None:
            hover.extend([text, text, None])
    fig.add_trace(
        go.Scatter(
            x=xs,
            y=ys,
            mode="lines",
            name=label,
            hovertext=hover if hover is not None else None,
            hoverinfo="text" if hover is not None else None,
        )
    )
    fig.add_trace(
        go.Scatter(
            x=df["wavelength"],
            y=df["flux"],
            mode="markers",
            marker=dict(size=6, symbol="line-ns"),
            name=f"{label} markers",
            hovertext=resolved_hover,
            hoverinfo="text" if resolved_hover is not None else None,
            showlegend=False,
        )
    )


def _build_overlay_figure(
    overlays: Sequence[OverlayTrace],
    display_units: str,
    display_mode: str,
    normalization_mode: str,
    viewport: Tuple[float | None, float | None],
    reference: Optional[OverlayTrace],
    differential_mode: str,
    version_tag: str,
    axis_viewport: Tuple[float | None, float | None] | None = None,
) -> Tuple[go.Figure, str]:
    fig = go.Figure()
    axis_title = "Wavelength (nm)"
    reference_vectors = (
        reference.to_vectors(max_points=12000, viewport=viewport) if reference else None
    )

    for trace in overlays:
        if not trace.visible:
            continue

        if trace.kind == "lines":
            df = trace.to_dataframe()
            df = _filter_viewport(df, viewport)
            if df.empty:
                continue
            converted, axis_title = _convert_wavelength(
                df["wavelength_nm"], display_units
            )
            df = df.assign(wavelength=converted, flux=df["flux"].astype(float))
            hover_values = _normalize_hover_values(df.get("hover"))
            _add_line_trace(fig, df, trace.label, hover_values)
            continue

        sample_w, sample_flux, sample_hover, _ = trace.sample(
            viewport,
            max_points=12000,
            include_hover=True,
        )
        if sample_w.size == 0:
            continue

        if (
            differential_mode == "Relative to reference"
            and reference_vectors is not None
            and trace.trace_id != reference_vectors.trace_id
        ):
            trace_vectors = TraceVectors(
                trace_id=trace.trace_id,
                label=trace.label,
                wavelengths_nm=sample_w,
                flux=sample_flux,
                kind=trace.kind,
                fingerprint=trace.fingerprint,
            )
            axis, values_trace, values_ref = viewport_alignment(
                trace_vectors,
                reference_vectors,
                viewport,
            )
            if axis is None or values_trace is None or values_ref is None:
                continue
            sample_w = np.asarray(axis, dtype=float)
            sample_flux = np.asarray(values_trace - values_ref, dtype=float)
            sample_hover = None

        converted, axis_title = _convert_wavelength(pd.Series(sample_w), display_units)
        flux_array = np.asarray(sample_flux, dtype=float)

        if display_mode != "Flux (raw)":
            flux_array = apply_normalization(flux_array, "max")
        elif normalization_mode and normalization_mode != "none":
            flux_array = apply_normalization(flux_array, normalization_mode)

        hover_values = (
            _normalize_hover_values(sample_hover) if sample_hover is not None else None
        )

        fig.add_trace(
            go.Scatter(
                x=converted.tolist(),
                y=flux_array.tolist(),
                mode="lines",
                name=trace.label,
                hovertext=hover_values if hover_values is not None else None,
                hoverinfo="text" if hover_values is not None else None,
            )
        )

    fig.update_layout(
        xaxis_title=axis_title,
        yaxis_title="Normalized flux" if display_mode != "Flux (raw)" else "Flux",
        legend=dict(itemclick="toggleothers"),
        margin=dict(t=50, b=40, l=60, r=20),
        height=520,
    )
    if axis_viewport is not None:
        axis_low, axis_high = axis_viewport
        if (
            axis_low is not None
            and axis_high is not None
            and math.isfinite(axis_low)
            and math.isfinite(axis_high)
            and axis_high > axis_low
        ):
            fig.update_xaxes(range=[float(axis_low), float(axis_high)])
    fig.update_layout(
        annotations=[
            dict(
                text=version_tag,
                xref="paper",
                yref="paper",
                x=0.99,
                y=-0.22,
                showarrow=False,
                font=dict(size=12),
                align="right",
                opacity=0.7,
            )
        ]
    )
    return fig, axis_title


def _render_overlay_table(overlays: Sequence[OverlayTrace]) -> None:
    if not overlays:
        return
    col_show, col_hide = st.columns(2)
    with col_show:
        show_all = st.button("Show all", key="overlay_show_all")
    with col_hide:
        hide_all = st.button("Hide all", key="overlay_hide_all")

    if show_all or hide_all:
        desired_state = bool(show_all)
        mutated = False
        for trace in overlays:
            if trace.visible != desired_state:
                trace.visible = desired_state
                mutated = True
        if mutated:
            _set_overlays(overlays)

    options = [trace.trace_id for trace in overlays]

    table = pd.DataFrame(
        {
            "Label": [trace.label for trace in overlays],
            "Provider": [trace.provider or "—" for trace in overlays],
            "Kind": [trace.kind for trace in overlays],
            "Points": [trace.points for trace in overlays],
            "Visible": [trace.visible for trace in overlays],
        },
        index=[trace.trace_id for trace in overlays],
    )

    editor = st.data_editor(
        table,
        hide_index=True,
        use_container_width=True,
        column_config={
            "Visible": st.column_config.CheckboxColumn(
                "Visible", help="Toggle overlay visibility", default=True
            ),
        },
        disabled=["Label", "Provider", "Kind", "Points"],
        key="overlay_visibility_editor",
    )

    mutated = False
    desired_visibility = editor["Visible"] if isinstance(editor, pd.DataFrame) else None
    if desired_visibility is not None:
        for trace in overlays:
            desired = bool(desired_visibility.get(trace.trace_id, trace.visible))
            if trace.visible != desired:
                trace.visible = desired
                mutated = True
    if mutated:
        _set_overlays(overlays)

    selected = st.multiselect(
        "Remove overlays",
        options,
        format_func=_trace_label,
        key="overlay_remove_select",
    )
    if selected and st.button("Remove selected", key="overlay_remove_button"):
        _remove_overlays(selected)
        st.success(f"Removed {len(selected)} overlays.")


def _remove_overlays(trace_ids: Sequence[str]) -> None:
    remaining = [
        trace for trace in _get_overlays() if trace.trace_id not in set(trace_ids)
    ]
    _set_overlays(remaining)
    cache: SimilarityCache = st.session_state["similarity_cache"]
    cache.reset()


def _normalise_wavelength_range(meta: Dict[str, object]) -> str:
    range_candidates = [
        meta.get("wavelength_effective_range_nm"),
        meta.get("wavelength_range_nm"),
    ]
    for candidate in range_candidates:
        if isinstance(candidate, (list, tuple)) and len(candidate) == 2:
            try:
                low = float(candidate[0])
                high = float(candidate[1])
            except (TypeError, ValueError):
                continue
            return f"{low:.2f} – {high:.2f}"
    return "—"


def _build_metadata_summary_rows(
    overlays: Sequence[OverlayTrace],
) -> List[Dict[str, object]]:
    rows: List[Dict[str, object]] = []
    for trace in overlays:
        meta = {str(k).lower(): v for k, v in (trace.metadata or {}).items()}
        rows.append(
            {
                "Label": trace.label,
                "Axis": trace.axis,
                "Flux unit": trace.flux_unit,
                "Instrument": meta.get("instrument") or meta.get("instrume") or "—",
                "Telescope": meta.get("telescope") or meta.get("telescop") or "—",
                "Observation": meta.get("date-obs")
                or meta.get("date_obs")
                or meta.get("observation_date")
                or "—",
                "Range (nm)": _normalise_wavelength_range(meta),
                "Resolution": meta.get("resolution_native")
                or meta.get("resolution")
                or "—",
            }
        )
    return rows


def _render_metadata_summary(overlays: Sequence[OverlayTrace]) -> None:
    if not overlays:
        return
    rows = _build_metadata_summary_rows(overlays)
    if rows:
        st.markdown("#### Metadata summary")
        st.dataframe(pd.DataFrame(rows), width="stretch", hide_index=True)
    with st.expander("Metadata & provenance details", expanded=False):
        for trace in overlays:
            st.markdown(f"**{trace.label}**")
            if trace.metadata:
                st.json(trace.metadata)
            else:
                st.caption("No metadata recorded.")
            if trace.provenance:
                st.json(trace.provenance)
            else:
                st.caption("No conversion provenance available.")


def _get_upload_registry() -> Dict[str, Dict[str, object]]:
    return st.session_state.setdefault("local_upload_registry", {})


def _read_uploaded_file(
    uploaded,
) -> Tuple[Optional[str], Optional[bytes], Optional[str], str]:
    """Return the checksum and payload bytes for a Streamlit upload widget."""

    try:
        payload_bytes = uploaded.getvalue()
    except Exception as exc:  # pragma: no cover - Streamlit defensive branch
        return None, None, f"Unable to read {uploaded.name}: {exc}", "warning"

    if not payload_bytes:
        return None, None, f"{uploaded.name} is empty; skipping upload.", "warning"

    checksum = hashlib.sha256(payload_bytes).hexdigest()
    return checksum, payload_bytes, None, "info"


def _render_local_upload() -> None:
    st.markdown("### Upload recorded spectra")
    supported = sorted(SUPPORTED_ASCII_EXTENSIONS | SUPPORTED_FITS_EXTENSIONS)
    accepted_types = sorted(
        {ext.lstrip(".") for ext in supported if ext.startswith(".")}
    )
    uploader = st.file_uploader(
        "Select spectral files",
        type=accepted_types,
        accept_multiple_files=True,
        key="local_upload_widget",
        help="Supports ASCII tables (CSV/TXT/TSV/ASCII), FITS spectral products, and gzip-compressed variants.",
    )
    st.caption("Supported extensions: " + ", ".join(sorted(supported)))
    if st.button("Reset uploaded file tracker", key="reset_upload_registry"):
        st.session_state["local_upload_registry"] = {}
        st.success("Cleared upload tracker.")

    if not uploader:
        return

    registry = _get_upload_registry()

    for uploaded in uploader:
        try:
            payload_bytes = uploaded.getvalue()
        except Exception as exc:  # pragma: no cover - Streamlit defensive branch
            st.warning(f"Unable to read {uploaded.name}: {exc}")
            continue

        if not payload_bytes:
            st.warning(f"{uploaded.name} is empty; skipping upload.")
            continue

        checksum = hashlib.sha256(payload_bytes).hexdigest()

        checksum, payload_bytes, error_message, level = _read_uploaded_file(uploaded)
        if error_message:
            (st.error if level == "error" else st.warning)(error_message)
            if checksum:
                registry[checksum] = {
                    "name": uploaded.name,
                    "added": False,
                    "message": error_message,
                }
            continue

        if not checksum or payload_bytes is None:
            continue

        if checksum in registry:
            continue

        try:
            payload = ingest_local_file(uploaded.name, payload_bytes)
        except LocalIngestError as exc:
            st.warning(str(exc))
            registry[checksum] = {
                "name": uploaded.name,
                "added": False,
                "message": str(exc),
            }
            continue
        except Exception as exc:  # pragma: no cover - unexpected failure
            st.error(f"Unexpected error ingesting {uploaded.name}: {exc}")
            registry[checksum] = {
                "name": uploaded.name,
                "added": False,
                "message": str(exc),
            }

            message = str(exc)
            st.warning(message)
            registry[checksum] = {
                "name": uploaded.name,
                "added": False,
                "message": message,
            }
            continue
        except Exception as exc:  # pragma: no cover - unexpected failure
            message = f"Unexpected error ingesting {uploaded.name}: {exc}"
            st.error(message)
            registry[checksum] = {
                "name": uploaded.name,
                "added": False,
                "message": message,
            }
            continue

        added, message = _add_overlay_payload(payload)
        registry[checksum] = {"name": uploaded.name, "added": added, "message": message}
        (st.success if added else st.info)(message)


def _clear_overlays() -> None:
    st.session_state["overlay_traces"] = []
    st.session_state["reference_trace_id"] = None
    cache: SimilarityCache = st.session_state["similarity_cache"]
    cache.reset()
    st.session_state["local_upload_registry"] = {}
    st.session_state["differential_result"] = None


def _export_current_view(
    fig: go.Figure,
    overlays: Sequence[OverlayTrace],
    display_units: str,
    display_mode: str,
    viewport: Tuple[float | None, float | None],
) -> None:
    rows: List[Dict[str, object]] = []
    for trace in overlays:
        if not trace.visible:
            continue
        df = _filter_viewport(trace.to_dataframe(), viewport)
        if df.empty:
            continue
        converted, _ = _convert_wavelength(df["wavelength_nm"], display_units)
        scaled = df["flux"].to_numpy(dtype=float)
        if display_mode != "Flux (raw)":
            scaled = apply_normalization(scaled, "max")
        for wavelength_value, flux_value in zip(converted, scaled):
            if not math.isfinite(float(wavelength_value)) or not math.isfinite(
                float(flux_value)
            ):
                continue
            rows.append(
                {
                    "series": trace.label,
                    "wavelength": float(wavelength_value),
                    "unit": display_units,
                    "flux": float(flux_value),
                    "display_mode": display_mode,
                }
            )
    if not rows:
        st.warning("Nothing to export in the current viewport.")
        return
    df_export = pd.DataFrame(rows)
    timestamp = time.strftime("%Y%m%d-%H%M%S")
    csv_path = EXPORT_DIR / f"spectra_export_{timestamp}.csv"
    png_path = EXPORT_DIR / f"spectra_export_{timestamp}.png"
    manifest_path = EXPORT_DIR / f"spectra_export_{timestamp}.manifest.json"
    df_export.to_csv(csv_path, index=False)
    try:
        fig.write_image(str(png_path))
    except Exception as exc:
        st.warning(f"PNG export requires kaleido ({exc}).")
    manifest = build_manifest(
        rows,
        display_units=display_units,
        display_mode=display_mode,
        exported_at=time.strftime("%Y-%m-%dT%H:%M:%SZ", time.gmtime()),
        viewport={"low_nm": viewport[0], "high_nm": viewport[1]},
    )
    manifest_path.write_text(json.dumps(manifest, indent=2), encoding="utf-8")
    st.success(f"Exported: {csv_path.name}, {png_path.name}, {manifest_path.name}")


# ---------------------------------------------------------------------------
# Line metadata helpers


def _collect_line_overlays(overlays: Sequence[OverlayTrace]) -> List[OverlayTrace]:
    return [
        trace
        for trace in overlays
        if trace.kind == "lines" and trace.metadata.get("lines")
    ]


def _build_line_table(trace: OverlayTrace) -> pd.DataFrame:
    records: List[Dict[str, object]] = []
    for line in trace.metadata.get("lines", []) or []:
        records.append(
            {
                "Wavelength (nm)": line.get("wavelength_nm"),
                "Observed (nm)": line.get("observed_wavelength_nm"),
                "Ritz (nm)": line.get("ritz_wavelength_nm"),
                "Relative intensity": line.get("relative_intensity"),
                "Normalised": line.get("relative_intensity_normalized"),
                "Lower": line.get("lower_level"),
                "Upper": line.get("upper_level"),
                "Transition": line.get("transition_type"),
            }
        )
    if not records:
        return pd.DataFrame()
    return pd.DataFrame.from_records(records)


def _render_line_tables(overlays: Sequence[OverlayTrace]) -> None:
    line_overlays = _collect_line_overlays(overlays)
    if not line_overlays:
        return
    with st.expander("Line metadata tables"):
        for trace in line_overlays:
            st.markdown(f"**{trace.label}**")
            table = _build_line_table(trace)
            if table.empty:
                st.info("No line metadata available.")
            else:
                st.dataframe(table, width="stretch", hide_index=True)


# ---------------------------------------------------------------------------
# Patch log helpers


def _resolve_patch_metadata(version_info: Mapping[str, object]) -> Tuple[str, str, str]:
    """Derive patch version and summary strings for UI presentation."""

    def _text(value: object) -> str:
        return str(value).strip() if value is not None else ""

    patch_version = _text(version_info.get("patch_version"))
    version_fallback = _text(version_info.get("version")) or "v?"
    if not patch_version:
        patch_version = version_fallback

    patch_summary = _text(version_info.get("patch_summary"))
    if not patch_summary:
        patch_summary = _text(version_info.get("summary"))
    if not patch_summary:
        patch_summary = "No summary recorded."

    patch_line = _text(version_info.get("patch_raw"))
    if patch_line:
        display_line = patch_line
    elif patch_version:
        display_line = (
            f"{patch_version}: {patch_summary}" if patch_summary else patch_version
        )
    else:
        display_line = patch_summary

    return patch_version, patch_summary, display_line


def _format_line_hover(line: Dict[str, object]) -> str:
    parts: List[str] = []
    wavelength = line.get("wavelength_nm")
    if isinstance(wavelength, (int, float)) and math.isfinite(wavelength):
        parts.append(f"λ {wavelength:.4f} nm")
    ritz = line.get("ritz_wavelength_nm")
    observed = line.get("observed_wavelength_nm")
    if isinstance(ritz, (int, float)) and math.isfinite(ritz):
        parts.append(f"Ritz {ritz:.4f} nm")
    if isinstance(observed, (int, float)) and math.isfinite(observed):
        parts.append(f"Observed {observed:.4f} nm")
    rel = line.get("relative_intensity")
    if rel is not None:
        parts.append(f"Rel {rel}")
    norm = line.get("relative_intensity_normalized")
    if norm is not None:
        parts.append(f"Norm {norm:.3f}")
    lower = line.get("lower_level")
    upper = line.get("upper_level")
    if lower or upper:
        parts.append(f"{lower or '?'} → {upper or '?'}")
    return " | ".join(parts)


def _convert_nist_payload(data: Dict[str, object]) -> Optional[Dict[str, object]]:
    lines = data.get("lines") or []
    if not lines:
        return None
    meta = data.get("meta") or {}
    wavelengths: List[float] = []
    flux: List[float] = []
    hover: List[str] = []
    for line in lines:
        wavelength = line.get("wavelength_nm")
        if wavelength is None:
            continue
        wavelengths.append(float(wavelength))
        intensity = line.get("relative_intensity_normalized")
        if intensity is None:
            intensity = line.get("relative_intensity")
        if intensity is None:
            intensity = 1.0
        flux.append(float(intensity))
        hover.append(_format_line_hover(line))
    if not wavelengths:
        return None
    provenance = dict(meta)
    provenance["archive"] = "NIST"
    payload = {
        "label": meta.get("label") or "NIST ASD",
        "wavelength_nm": wavelengths,
        "flux": flux,
        "provider": "NIST",
        "summary": f"{len(wavelengths)} NIST ASD lines",
        "kind": "lines",
        "metadata": {
            "lines": lines,
            "query": meta.get("query"),
        },
        "provenance": provenance,
        "hover": hover,
    }
    return payload


# ---------------------------------------------------------------------------
# Status bar


def _render_status_bar(version_info: Mapping[str, object]) -> None:
    overlays = _get_overlays()
    viewport_setting = st.session_state.get("viewport_nm", (None, None))
    target_overlays = [trace for trace in overlays if trace.visible] or overlays
    effective_viewport = _effective_viewport(target_overlays, viewport_setting)
    low, high = effective_viewport
    auto_enabled = bool(st.session_state.get("auto_viewport", True))
    auto_active = (
        auto_enabled
        and viewport_setting[0] is None
        and viewport_setting[1] is None
        and low is not None
        and high is not None
    )
    low_str = f"{low:.1f} nm" if low is not None else "auto"
    high_str = f"{high:.1f} nm" if high is not None else "auto"
    viewport_str = f"{low_str} – {high_str}"
    if auto_active:
        viewport_str += " (auto)"
    policy_map = {
        "allow": "duplicates allowed",
        "skip": "session dedupe",
        "ledger": "ledger enforced",
    }
    policy = policy_map.get(
        st.session_state.get("duplicate_policy"), "duplicates allowed"
    )
    reference = (
        _trace_label(st.session_state.get("reference_trace_id")) if overlays else "—"
    )
    st.markdown(
        (
            "<div style='margin-top:1rem;padding:0.6rem 0.8rem;border-top:1px solid #333;font-size:0.85rem;opacity:0.85;'>"
            f"<strong>{len(overlays)}</strong> overlays • viewport {viewport_str} • reference: {reference} • {policy}"
            "</div>"
        ),
        unsafe_allow_html=True,
    )


# ---------------------------------------------------------------------------
# Main tab renderers


def _render_overlay_tab(version_info: Dict[str, str]) -> None:
    st.header("Overlay workspace")
    _render_local_upload()
    overlays = _get_overlays()
    if not overlays:
        st.info("Upload a recorded spectrum or fetch from the archive tab to begin.")
        return
    st.divider()

    display_units = st.session_state.get("display_units", "nm")
    display_mode = st.session_state.get("display_mode", "Flux (raw)")
    normalization = st.session_state.get("normalization_mode", "unit")
    differential_mode = st.session_state.get("differential_mode", "Off")
    viewport_setting = st.session_state.get("viewport_nm", (None, None))
    target_overlays = [trace for trace in overlays if trace.visible] or overlays
    effective_viewport = _effective_viewport(target_overlays, viewport_setting)
    auto_enabled = bool(st.session_state.get("auto_viewport", True))
    filter_viewport: Tuple[float | None, float | None]
    if auto_enabled and (viewport_setting[0] is None and viewport_setting[1] is None):
        filter_viewport = (None, None)
    else:
        filter_viewport = (
            float(effective_viewport[0]) if effective_viewport[0] is not None else None,
            float(effective_viewport[1]) if effective_viewport[1] is not None else None,
        )

    reference = next(
        (
            trace
            for trace in overlays
            if trace.trace_id == st.session_state.get("reference_trace_id")
        ),
        overlays[0],
    )

    fig, axis_title = _build_overlay_figure(
        overlays,
        display_units,
        display_mode,
        normalization,
        filter_viewport,
        reference,
        differential_mode,
        version_info.get("version", "v?"),
        axis_viewport=effective_viewport,
    )
    st.plotly_chart(fig, width="stretch")

    control_col, action_col = st.columns([3, 1])
    with control_col:
        _render_overlay_table(overlays)
    with action_col:
        if st.button("Export view", key="export_view"):
            _export_current_view(
                fig, overlays, display_units, display_mode, effective_viewport
            )
        st.caption(f"Axis: {axis_title}")

    cache: SimilarityCache = st.session_state["similarity_cache"]
    visible_vectors = [
        trace.to_vectors(max_points=15000, viewport=effective_viewport)
        for trace in overlays
        if trace.visible
    ]
    options = SimilarityOptions(
        metrics=tuple(st.session_state.get("similarity_metrics", ["cosine"])),
        normalization=st.session_state.get("similarity_normalization", normalization),
        line_match_top_n=int(st.session_state.get("similarity_line_peaks", 8)),
        primary_metric=st.session_state.get("similarity_primary_metric", "cosine"),
        reference_id=st.session_state.get("reference_trace_id"),
    )
    render_similarity_panel(visible_vectors, effective_viewport, options, cache)
    _render_metadata_summary(overlays)
    _render_line_tables(overlays)


def _normalization_display(mode: str) -> str:
    mapping = {
        "unit": "Unit vector (L2)",
        "l2": "Unit vector (L2)",
        "max": "Peak normalised",
        "peak": "Peak normalised",
        "zscore": "Z-score",
        "z": "Z-score",
        "standard": "Z-score",
        "none": "Raw",
    }
    key = (mode or "raw").lower()
    return mapping.get(key, mode or "Raw")


def _compute_differential_result(
    trace_a: OverlayTrace,
    trace_b: OverlayTrace,
    operation_label: str,
    sample_points: int,
    normalization: str,
) -> DifferentialResult:
    meta = DIFFERENTIAL_OPERATIONS[operation_label]
    grid, values_a, values_b = resample_to_common_grid(
        trace_a.wavelength_nm,
        trace_a.flux,
        trace_b.wavelength_nm,
        trace_b.flux,
        n=int(sample_points),
    )
    arr_a = np.asarray(values_a, dtype=float)
    arr_b = np.asarray(values_b, dtype=float)
    norm_a = apply_normalization(arr_a, normalization)
    norm_b = apply_normalization(arr_b, normalization)
    func = meta["func"]
    result_values = func(norm_a, norm_b)
    symbol = meta["symbol"]
    label = f"{trace_a.label} {symbol} {trace_b.label}"
    return DifferentialResult(
        grid_nm=tuple(float(v) for v in grid),
        values_a=tuple(float(v) for v in norm_a),
        values_b=tuple(float(v) for v in norm_b),
        result=tuple(float(v) for v in result_values),
        trace_a_id=trace_a.trace_id,
        trace_b_id=trace_b.trace_id,
        trace_a_label=trace_a.label,
        trace_b_label=trace_b.label,
        operation_code=str(meta["code"]),
        operation_label=operation_label,
        normalization=normalization,
        sample_points=int(sample_points),
        computed_at=time.time(),
        label=label,
    )


def _build_differential_figure(result: DifferentialResult) -> go.Figure:
    grid = np.asarray(result.grid_nm, dtype=float)
    values_a = np.asarray(result.values_a, dtype=float)
    values_b = np.asarray(result.values_b, dtype=float)
    result_values = np.asarray(result.result, dtype=float)
    fig = make_subplots(
        rows=2,
        cols=1,
        shared_xaxes=True,
        vertical_spacing=0.08,
        row_heights=[0.6, 0.4],
    )
    fig.add_trace(
        go.Scatter(
            x=grid,
            y=values_a,
            name=f"A • {result.trace_a_label}",
            mode="lines",
        ),
        row=1,
        col=1,
    )
    fig.add_trace(
        go.Scatter(
            x=grid,
            y=values_b,
            name=f"B • {result.trace_b_label}",
            mode="lines",
        ),
        row=1,
        col=1,
    )
    fig.add_trace(
        go.Scatter(
            x=grid,
            y=result_values,
            name=f"Result ({result.operation_label})",
            mode="lines",
        ),
        row=2,
        col=1,
    )
    fig.update_layout(
        height=520,
        margin=dict(t=30, b=36, l=32, r=16),
        legend=dict(orientation="h", yanchor="bottom", y=1.02, xanchor="right", x=1.0),
    )
    fig.update_xaxes(title_text="Wavelength (nm)", row=2, col=1)
    fig.update_yaxes(
        title_text=f"Flux ({_normalization_display(result.normalization)})",
        row=1,
        col=1,
    )
    fig.update_yaxes(title_text=result.operation_label, row=2, col=1)
    return fig


def _build_differential_summary(result: DifferentialResult) -> pd.DataFrame:
    grid = np.asarray(result.grid_nm, dtype=float)
    if grid.size:
        range_text = f"{grid.min():.2f} – {grid.max():.2f}"
    else:
        range_text = "—"

    def _series_stats(label: str, values: Sequence[float]) -> Dict[str, object]:
        arr = np.asarray(values, dtype=float)
        finite = arr[np.isfinite(arr)]
        if finite.size:
            min_val = float(finite.min())
            max_val = float(finite.max())
            mean_val = float(finite.mean())
            std_val = float(finite.std())
        else:
            min_val = max_val = mean_val = std_val = float("nan")
        return {
            "Series": label,
            "Min": min_val,
            "Max": max_val,
            "Mean": mean_val,
            "Std": std_val,
            "Samples": int(arr.size),
            "Range (nm)": range_text,
        }

    rows = [
        _series_stats(f"A • {result.trace_a_label}", result.values_a),
        _series_stats(f"B • {result.trace_b_label}", result.values_b),
        _series_stats(f"Result ({result.operation_label})", result.result),
    ]
    return pd.DataFrame(rows)


def _add_differential_overlay(result: DifferentialResult) -> Tuple[bool, str]:
    timestamp = (
        datetime.fromtimestamp(result.computed_at, tz=timezone.utc)
        .isoformat()
        .replace("+00:00", "Z")
    )
    metadata = {
        "source": "differential",
        "operation": result.operation_code,
        "operation_label": result.operation_label,
        "trace_a": {"id": result.trace_a_id, "label": result.trace_a_label},
        "trace_b": {"id": result.trace_b_id, "label": result.trace_b_label},
        "sample_points": result.sample_points,
        "normalization": result.normalization,
        "computed_at": timestamp,
    }
    if result.grid_nm:
        metadata["wavelength_range_nm"] = [
            float(min(result.grid_nm)),
            float(max(result.grid_nm)),
        ]
    summary = f"{result.operation_label} on {result.sample_points} samples"
    return _add_overlay(
        result.label,
        result.grid_nm,
        result.result,
        provider="DIFF",
        summary=summary,
        metadata=metadata,
        provenance=dict(metadata),
        flux_kind="derived",
    )


def _render_differential_result(result: Optional[DifferentialResult]) -> None:
    if result is None:
        return
    fig = _build_differential_figure(result)
    st.plotly_chart(fig, use_container_width=True)
    grid = np.asarray(result.grid_nm, dtype=float)
    if grid.size:
        st.caption(
            f"Overlap {grid.min():.2f} – {grid.max():.2f} nm • "
            f"{result.sample_points} samples • Normalization: {_normalization_display(result.normalization)}"
        )
    summary = _build_differential_summary(result)
    st.dataframe(summary, hide_index=True, width="stretch")
    if st.button("Add result to overlays", key="add_differential_overlay"):
        added, message = _add_differential_overlay(result)
        (st.success if added else st.info)(message)


def _render_differential_tab() -> None:
    st.header("Differential analysis")
    overlays = _get_overlays()
    spectral_overlays = [trace for trace in overlays if trace.kind != "lines"]
    if len(spectral_overlays) < 2:
        st.info("Add at least two spectra to compare differentially.")
        return

    trace_map = {trace.trace_id: trace for trace in spectral_overlays}
    options = list(trace_map.keys())
    default_a = st.session_state.get("differential_trace_a_id")
    if default_a not in options:
        reference = st.session_state.get("reference_trace_id")
        default_a = reference if reference in options else options[0]
    default_b = st.session_state.get("differential_trace_b_id")
    if default_b not in options or default_b == default_a:
        default_b = next((tid for tid in options if tid != default_a), options[0])

    operation_labels = list(DIFFERENTIAL_OPERATIONS.keys())
    default_operation = st.session_state.get("differential_operation_label")
    if default_operation not in operation_labels:
        default_operation = operation_labels[0]

    sample_default = int(st.session_state.get("differential_sample_points", 2000))

    with st.form("differential_compute_form"):
        col_a, col_b = st.columns(2)
        trace_a_id = col_a.selectbox(
            "Trace A",
            options,
            index=options.index(default_a),
            format_func=_trace_label,
        )
        trace_b_id = col_b.selectbox(
            "Trace B",
            options,
            index=options.index(default_b),
            format_func=_trace_label,
        )
        col_op, col_samples = st.columns(2)
        operation_label = col_op.selectbox(
            "Operation",
            operation_labels,
            index=operation_labels.index(default_operation),
        )
        sample_points = col_samples.slider(
            "Resample points",
            min_value=300,
            max_value=8000,
            step=100,
            value=sample_default,
        )
        submitted = st.form_submit_button(
            "Compute differential", use_container_width=True
        )

    result = st.session_state.get("differential_result")
    if submitted:
        if trace_a_id == trace_b_id:
            st.warning("Select two distinct traces to compute a differential.")
        else:
            normalization = st.session_state.get("normalization_mode", "unit")
            try:
                result = _compute_differential_result(
                    trace_map[trace_a_id],
                    trace_map[trace_b_id],
                    operation_label,
                    int(sample_points),
                    normalization,
                )
            except ValueError as exc:
                st.error(str(exc))
                result = None
            else:
                st.session_state["differential_result"] = result
                st.session_state["differential_trace_a_id"] = trace_a_id
                st.session_state["differential_trace_b_id"] = trace_b_id
                st.session_state["differential_operation_label"] = operation_label
                st.session_state["differential_sample_points"] = int(sample_points)

    st.caption(
        "Differential maths uses the normalization selected in the sidebar "
        "and resamples both traces onto a shared wavelength grid."
    )
    _render_differential_result(result)


def _render_archive_tab() -> None:
    if not st.session_state.get("network_available", True):
        st.info("Archive fetchers are unavailable while offline. Using local cache.")
        return
    controller = ArchiveUI(add_overlay=_add_overlay_payload)
    controller.render()


def _render_docs_tab() -> None:
    st.header("Docs & provenance")
    st.info(
        "v1.1.9 adds reliable Target catalog overlays: buttons use unique keys, "
        "ledger lock respects confirmation flows, and queued spectra ingest "
        "directly into the overlay workspace."
    )
    if not DOC_LIBRARY:
        st.info("Documentation library is empty.")
        return

    category_titles = [category.title for category in DOC_LIBRARY]
    if "docs_category_select" not in st.session_state:
        st.session_state["docs_category_select"] = category_titles[0]
    selected_category_title = st.selectbox(
        "Guide category", category_titles, key="docs_category_select"
    )
    category = next(cat for cat in DOC_LIBRARY if cat.title == selected_category_title)
    if category.description:
        st.caption(category.description)

    entry_titles = [entry.title for entry in category.entries]
    if not entry_titles:
        st.warning("No documents available in this category yet.")
        entry = None
    else:
        if (
            "docs_entry_select" not in st.session_state
            or st.session_state["docs_entry_select"] not in entry_titles
        ):
            st.session_state["docs_entry_select"] = entry_titles[0]
        selected_entry_title = st.selectbox(
            "Document", entry_titles, key="docs_entry_select"
        )
        entry = next(e for e in category.entries if e.title == selected_entry_title)
        if entry.description:
            st.caption(entry.description)
    if entry:
        try:
            content = entry.path.read_text(encoding="utf-8")
        except Exception as exc:
            st.error(f"Failed to load {entry.path}: {exc}")
        else:
            st.markdown(content)
            st.download_button(
                "Download Markdown",
                content,
                file_name=entry.path.name,
                mime="text/markdown",
            )
            try:
                modified = datetime.fromtimestamp(
                    entry.path.stat().st_mtime, tz=timezone.utc
                ).strftime("%Y-%m-%d %H:%M UTC")
            except OSError:
                modified = ""
            if modified:
                st.caption(f"Last updated {modified}")

    overlays = _get_overlays()
    if overlays:
        st.divider()
        st.subheader("Session provenance")
        for trace in overlays:
            with st.expander(trace.label):
                if trace.summary:
                    st.write(trace.summary)
                if trace.provenance:
                    st.json(trace.provenance)
                else:
                    st.caption("No provenance metadata recorded.")
    else:
        st.caption("Load overlays to view provenance manifests.")


# ---------------------------------------------------------------------------
# Entry points


def render() -> None:
    _ensure_session_state()
    _process_ingest_queue()
    version_info = get_version_info()
    _, patch_summary, _ = _resolve_patch_metadata(version_info)

    st.title("Spectra App")
    build_version = str(version_info.get("version") or "v?")
    timestamp = _format_version_timestamp(version_info.get("date_utc"))
    caption_parts = [build_version]
    if timestamp:
        caption_parts.append(f"Updated {timestamp}")
    if patch_summary:
        caption_parts.append(str(patch_summary))
    st.caption(" • ".join(part for part in caption_parts if part))

    _render_example_browser()
    sidebar = st.sidebar
    controls_panel = sidebar.container()
    _render_settings_group(controls_panel)

    data_panel = sidebar.expander("Data library", expanded=False)
    registry_warning: Optional[str] = None
    with data_panel:
        _render_examples_group(data_panel)
        data_panel.divider()
        try:
            render_targets_panel(expanded=False, sidebar=data_panel)
        except RegistryUnavailableError as exc:
            registry_warning = str(exc)
            data_panel.info(registry_warning)
        data_panel.divider()
        _render_line_catalog_group(data_panel)
        data_panel.divider()
        _render_uploads_group(data_panel)
    if registry_warning:
        sidebar.warning(registry_warning)

    overlay_tab, diff_tab, archive_tab, docs_tab = st.tabs(
        ["Overlay", "Differential", "Archive", "Docs & Provenance"]
    )
    with overlay_tab:
        _render_overlay_tab(version_info)
    with diff_tab:
        _render_differential_tab()
    with archive_tab:
        _render_archive_tab()
    with docs_tab:
        _render_docs_tab()

    _render_status_bar(version_info)


def main() -> None:
    render()


if __name__ == "__main__":
    main()<|MERGE_RESOLUTION|>--- conflicted
+++ resolved
@@ -11,11 +11,8 @@
 from typing import Dict, Iterable, List, Mapping, Optional, Sequence, Tuple
 from urllib.parse import quote, urlparse
 
-<<<<<<< HEAD
-=======
 from urllib.parse import urlparse
 
->>>>>>> d1b402ae
 import numpy as np
 import pandas as pd
 import plotly.graph_objects as go
@@ -403,13 +400,10 @@
                 continue
 
             response = requests.get(resolved_url, timeout=60)
-<<<<<<< HEAD
-=======
             _add_overlay_from_url(url, label=label)
             continue
 
             response = requests.get(url, timeout=60)
->>>>>>> d1b402ae
             response.raise_for_status()
 
             filename = derived_name or f"overlay-{uuid.uuid4().hex[:8]}"
@@ -434,10 +428,7 @@
             ingest_info["source_url"] = url
             if resolved_url and resolved_url != url:
                 ingest_info.setdefault("resolved_url", resolved_url)
-<<<<<<< HEAD
-=======
-
->>>>>>> d1b402ae
+
             ingest_info.setdefault("label", label)
             provenance["ingest"] = ingest_info
             payload["provenance"] = provenance
