--- conflicted
+++ resolved
@@ -9,11 +9,9 @@
 from datetime import datetime, timezone
 from pathlib import Path
 from typing import Dict, Iterable, List, Mapping, Optional, Sequence, Tuple
-<<<<<<< HEAD
 from urllib.parse import quote, urlparse
-=======
+
 from urllib.parse import urlparse
->>>>>>> 04507756
 
 import numpy as np
 import pandas as pd
@@ -349,7 +347,6 @@
         st.session_state["similarity_cache"] = SimilarityCache()
 
 
-<<<<<<< HEAD
 MAST_DOWNLOAD_ENDPOINT = "https://mast.stsci.edu/api/v0.1/Download/file"
 
 
@@ -370,8 +367,6 @@
     return url
 
 
-=======
->>>>>>> 04507756
 def _process_ingest_queue() -> None:
     queue = list(st.session_state.get("ingest_queue", []))
     if not queue:
@@ -395,26 +390,20 @@
         if not url:
             continue
 
-<<<<<<< HEAD
         resolved_url = _resolve_overlay_url(url)
-=======
->>>>>>> 04507756
         derived_name = Path(urlparse(url).path).name
         label = label_hint or derived_name or "remote-spectrum"
 
         try:
             if _add_overlay_from_url is not None:
-<<<<<<< HEAD
                 _add_overlay_from_url(resolved_url, label=label)
                 continue
 
             response = requests.get(resolved_url, timeout=60)
-=======
                 _add_overlay_from_url(url, label=label)
                 continue
 
             response = requests.get(url, timeout=60)
->>>>>>> 04507756
             response.raise_for_status()
 
             filename = derived_name or f"overlay-{uuid.uuid4().hex[:8]}"
@@ -437,11 +426,9 @@
             ingest_info = dict(provenance.get("ingest") or {})
             ingest_info.setdefault("method", "overlay_queue")
             ingest_info["source_url"] = url
-<<<<<<< HEAD
             if resolved_url and resolved_url != url:
                 ingest_info.setdefault("resolved_url", resolved_url)
-=======
->>>>>>> 04507756
+
             ingest_info.setdefault("label", label)
             provenance["ingest"] = ingest_info
             payload["provenance"] = provenance
