{
<<<<<<< HEAD
  "version": "v1.2.0b",
  "date_utc": "2025-09-30T18:00:00Z",
  "summary": "Add FITS time-series ingestion support and update UI metadata for time axes."
=======
  "version": "1.2.0a",
  "date_utc": "2025-09-30T12:00:00Z",
  "summary": "Normalise Angstrom aliases during FITS ingestion and refresh continuity collateral."
>>>>>>> ce719d9f
}<|MERGE_RESOLUTION|>--- conflicted
+++ resolved
@@ -1,11 +1,11 @@
 {
-<<<<<<< HEAD
+
   "version": "v1.2.0b",
   "date_utc": "2025-09-30T18:00:00Z",
   "summary": "Add FITS time-series ingestion support and update UI metadata for time axes."
-=======
+
   "version": "1.2.0a",
   "date_utc": "2025-09-30T12:00:00Z",
   "summary": "Normalise Angstrom aliases during FITS ingestion and refresh continuity collateral."
->>>>>>> ce719d9f
+
 }