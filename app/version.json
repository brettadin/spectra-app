{
  "version": "v1.2.1g",
<<<<<<< HEAD
  "date_utc": "2025-10-05T00:00:00Z",
  "summary": "Document SpecViz-inspired adoption plan and refresh release collateral."
=======
  "date_utc": "2025-10-22T00:00:00Z",
  "summary": "Document the SpecViz adaptation blueprint to guide ingestion, viewer, and plugin parity work."
>>>>>>> 968d3d6b
}<|MERGE_RESOLUTION|>--- conflicted
+++ resolved
@@ -1,10 +1,7 @@
 {
   "version": "v1.2.1g",
-<<<<<<< HEAD
   "date_utc": "2025-10-05T00:00:00Z",
   "summary": "Document SpecViz-inspired adoption plan and refresh release collateral."
-=======
   "date_utc": "2025-10-22T00:00:00Z",
   "summary": "Document the SpecViz adaptation blueprint to guide ingestion, viewer, and plugin parity work."
->>>>>>> 968d3d6b
 }