{
  "version": "v1.2.1k",
  "date_utc": "2025-10-24T00:00:00Z",
<<<<<<< HEAD
  "summary": "Factor overlay workspace logic into a reusable controller with CLI validation and new regression coverage."
=======
  "summary": "Add SpecViz-compatible batch ingestion helpers and provider diagnostics."
  "summary": "Publish the SpecViz parity matrix and credit upstream jdaviz documentation across user guides."
>>>>>>> 38f102a1
}<|MERGE_RESOLUTION|>--- conflicted
+++ resolved
@@ -1,10 +1,5 @@
 {
   "version": "v1.2.1k",
   "date_utc": "2025-10-24T00:00:00Z",
-<<<<<<< HEAD
-  "summary": "Factor overlay workspace logic into a reusable controller with CLI validation and new regression coverage."
-=======
-  "summary": "Add SpecViz-compatible batch ingestion helpers and provider diagnostics."
-  "summary": "Publish the SpecViz parity matrix and credit upstream jdaviz documentation across user guides."
->>>>>>> 38f102a1
+  "summary": "Factor overlay workspace logic into a reusable controller with CLI validation and new regression coverage. Add SpecViz-compatible batch ingestion helpers and provider diagnostics." Publish the SpecViz parity matrix and credit upstream jdaviz documentation across user guides."
 }