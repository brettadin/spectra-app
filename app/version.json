--- conflicted
+++ resolved
@@ -1,11 +1,5 @@
 {
-<<<<<<< HEAD
-  "version": "v1.2.1j",
-  "date_utc": "2025-10-23T00:00:00Z",
-  "summary": "Add SpecViz-style image statistics for local overlays."
-=======
   "version": "v1.2.1i",
   "date_utc": "2025-10-23T00:00:00Z",
   "summary": "Normalise local ingestion payloads to Spectrum1D objects and surface unit coercion errors."
->>>>>>> 08e41f6e
 }