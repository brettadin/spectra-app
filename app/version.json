{
  "version": "v1.2.1g",
  "date_utc": "2025-10-05T00:00:00Z",
<<<<<<< HEAD
  "summary": "Document Specviz adoption blueprint to guide Spectra App parity work."
=======
  "summary": "Document SpecViz-inspired adoption plan and refresh release collateral."
  "date_utc": "2025-10-22T00:00:00Z",
  "summary": "Document the SpecViz adaptation blueprint to guide ingestion, viewer, and plugin parity work."
>>>>>>> 85bd7d4e
}<|MERGE_RESOLUTION|>--- conflicted
+++ resolved
@@ -1,11 +1,5 @@
 {
   "version": "v1.2.1g",
   "date_utc": "2025-10-05T00:00:00Z",
-<<<<<<< HEAD
-  "summary": "Document Specviz adoption blueprint to guide Spectra App parity work."
-=======
-  "summary": "Document SpecViz-inspired adoption plan and refresh release collateral."
-  "date_utc": "2025-10-22T00:00:00Z",
   "summary": "Document the SpecViz adaptation blueprint to guide ingestion, viewer, and plugin parity work."
->>>>>>> 85bd7d4e
 }