{
  "version": "v1.2.1k",
  "date_utc": "2025-10-24T00:00:00Z",
<<<<<<< HEAD
  "summary": "Add SpecViz-compatible batch ingestion helpers and provider diagnostics."
=======
  "summary": "Publish the SpecViz parity matrix and credit upstream jdaviz documentation across user guides."
>>>>>>> 7b254a28
}<|MERGE_RESOLUTION|>--- conflicted
+++ resolved
@@ -1,9 +1,6 @@
 {
   "version": "v1.2.1k",
   "date_utc": "2025-10-24T00:00:00Z",
-<<<<<<< HEAD
   "summary": "Add SpecViz-compatible batch ingestion helpers and provider diagnostics."
-=======
   "summary": "Publish the SpecViz parity matrix and credit upstream jdaviz documentation across user guides."
->>>>>>> 7b254a28
 }