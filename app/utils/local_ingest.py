from __future__ import annotations

import gzip
import io
import warnings
import zipfile
from pathlib import Path
from typing import Dict, List, Mapping, Optional, Sequence, Tuple

import numpy as np
from astropy import units as u
from astropy.units import UnitConversionError, UnitsError, UnitsWarning
from specutils import Spectrum1D

from app.server.ingest_ascii import parse_ascii, parse_ascii_segments
from app.server.ingest_fits import parse_fits
from app.utils.io_readers import read_table
from app.utils.spectrum_cache import SpectrumCache


SUPPORTED_ASCII_EXTENSIONS = {
    ".txt",
    ".text",
    ".csv",
    ".tsv",
    ".ssv",
    ".dat",
    ".data",
    ".tbl",
    ".tab",
    ".table",
    ".ascii",
    ".rdb",
    ".ecsv",
    ".log",
    ".out",
    ".spe",
    ".spec",
    ".spectrum",
}

SUPPORTED_FITS_EXTENSIONS = {".fits", ".fit", ".fts"}

_DENSE_SIZE_THRESHOLD = 12_000_000  # bytes
_DENSE_LINE_THRESHOLD = 400_000
_DENSE_CHUNK_SIZE = 500_000


class LocalIngestError(RuntimeError):
    """Raised when local spectra ingestion fails."""


def _detect_format(name: str, content: bytes) -> str:
    path = Path(name.lower())
    suffixes = path.suffixes or [path.suffix]
    if any(suffix == ".zip" for suffix in suffixes):
        return "zip"
    if any(suffix in SUPPORTED_FITS_EXTENSIONS for suffix in suffixes):
        return "fits"
    signature = content[:6].upper()
    if signature.startswith(b"SIMPLE"):
        return "fits"
    if any(suffix in SUPPORTED_ASCII_EXTENSIONS for suffix in suffixes if suffix):
        return "ascii"
    try:
        content.decode("utf-8")
    except UnicodeDecodeError as exc:  # pragma: no cover - defensive path
        if signature.startswith(b"SIMPLE"):
            return "fits"
        raise LocalIngestError(f"Unable to determine file format for {name}.") from exc
    return "ascii"


def _clean_mapping(mapping: Mapping[str, object]) -> Dict[str, object]:
    cleaned: Dict[str, object] = {}
    for key, value in mapping.items():
        if value is None:
            continue
        if isinstance(value, list):
            filtered = [item for item in value if item is not None]
            if filtered:
                cleaned[key] = filtered
            continue
        cleaned[key] = value
    return cleaned


def _choose_label(name: str, parsed: Mapping[str, object]) -> str:
    metadata = parsed.get("metadata") or {}
    candidates = [
        parsed.get("label_hint"),
        metadata.get("target"),
        metadata.get("source"),
        metadata.get("title"),
        Path(name).stem,
    ]
    for candidate in candidates:
        if isinstance(candidate, str) and candidate.strip():
            return candidate.strip()
    return Path(name).stem or "Spectrum"


def _build_summary(
    sample_count: int, metadata: Mapping[str, object], flux_unit: str
) -> str:
    parts = [f"{sample_count} samples"]
    wavelength_range = metadata.get("wavelength_range_nm")
    if isinstance(wavelength_range, (list, tuple)) and len(wavelength_range) == 2:
        try:
            low, high = float(wavelength_range[0]), float(wavelength_range[1])
        except (TypeError, ValueError):  # pragma: no cover - defensive
            pass
        else:
            parts.append(f"{low:.2f}–{high:.2f} nm")
    if flux_unit:
        parts.append(f"Flux: {flux_unit}")
    instrument = metadata.get("instrument")
    if isinstance(instrument, str) and instrument.strip():
        parts.append(instrument.strip())
    observation = metadata.get("observation_date")
    if isinstance(observation, str) and observation.strip():
        parts.append(observation.strip())
    return " • ".join(parts)


def _maybe_decompress(
    name: str, content: bytes
) -> Tuple[str, bytes, Optional[Dict[str, object]]]:
    path = Path(name)
    suffixes = [suffix.lower() for suffix in path.suffixes]
    if suffixes and suffixes[-1] in {".gz", ".gzip"}:
        try:
            decompressed = gzip.decompress(content)
        except OSError as exc:
            raise LocalIngestError(f"Failed to decompress {name}: {exc}") from exc
        inner_name = path.with_suffix("").name or name
        info: Dict[str, object] = {
            "original_size": len(content),
            "decompressed_size": len(decompressed),
        }
        info.setdefault("algorithm", "gzip")
        return inner_name, decompressed, info
    return name, content, None


def _should_use_dense_parser(name: str, payload: bytes) -> bool:
    if len(payload) >= _DENSE_SIZE_THRESHOLD:
        return True
    line_count = payload.count(b"\n")
    if line_count >= _DENSE_LINE_THRESHOLD:
        return True
    sample = payload[:4096]
    if b"," not in sample and b"\t" not in sample and b";" not in sample:
        # Likely whitespace-delimited; favour the dense parser for robustness.
        return line_count > 0 and (len(sample.split()) // max(1, line_count or 1)) >= 3
    return False


def _should_fallback_to_table(error: Exception) -> bool:
    if not isinstance(error, ValueError):
        return False
    message = str(error).lower()
    return "no numeric samples" in message


def _parse_ascii_table(filename: str, payload: bytes) -> Dict[str, object]:
    table = read_table(payload, include_header=True)
    return parse_ascii(
        table.dataframe,
        content_bytes=payload,
        header_lines=table.header_lines,
        column_labels=table.column_labels,
        delimiter=table.delimiter,
        filename=filename,
        orientation=getattr(table, "orientation", None),
    )


def _read_zip_segments(name: str, content: bytes) -> List[Tuple[str, bytes]]:
    try:
        archive = zipfile.ZipFile(io.BytesIO(content))
    except zipfile.BadZipFile as exc:
        raise LocalIngestError(f"Failed to open archive {name}: {exc}") from exc

    segments: List[Tuple[str, bytes]] = []
    for info in archive.infolist():
        if info.is_dir():
            continue
        filename = info.filename
        if filename.startswith("__MACOSX"):
            continue
        suffix = Path(filename.lower()).suffix
        if suffix and suffix not in SUPPORTED_ASCII_EXTENSIONS:
            continue
        with archive.open(info) as handle:
            payload = handle.read()
        if not payload:
            continue
        segments.append((filename, payload))
    if not segments:
        raise LocalIngestError(
            f"Archive {name} did not contain supported ASCII spectra."
        )
    return segments


def _resolve_wavelength_quantity(
    values: Sequence[float],
    *,
    quantity: Optional[object],
    payload: Optional[Mapping[str, object]],
    metadata: Mapping[str, object],
) -> u.Quantity:
    if quantity is not None:
        try:
            spectral_axis = u.Quantity(quantity)
        except Exception as exc:  # pragma: no cover - defensive
            raise LocalIngestError(
                "Unable to interpret wavelength quantity from ingest payload."
            ) from exc
        if spectral_axis.shape and spectral_axis.size != len(values):
            raise LocalIngestError(
                "Wavelength quantity length does not match flux samples."
            )
        return spectral_axis

    unit_label = "nm"
    if isinstance(payload, Mapping):
        candidate = payload.get("unit")
        if isinstance(candidate, str) and candidate.strip():
            unit_label = candidate.strip()
    elif isinstance(metadata, Mapping):
        candidate = metadata.get("reported_wavelength_unit")
        if isinstance(candidate, str) and candidate.strip():
            unit_label = str(candidate).strip()

    with warnings.catch_warnings():
        warnings.simplefilter("ignore", UnitsWarning)
        try:
            unit = u.Unit(unit_label)
        except (ValueError, UnitsError) as exc:
            raise LocalIngestError(
                f"Unrecognised wavelength unit '{unit_label}' — update the file header to include a valid unit label."
            ) from exc

    return u.Quantity(values, unit=unit)


def _resolve_flux_quantity(values: Sequence[float], unit_label: str) -> u.Quantity:
    label = str(unit_label or "").strip()
    if not label:
        label = "arb"

    normalized = label.lower()
    custom_units = {
        "arb": u.dimensionless_unscaled,
        "arbitrary": u.dimensionless_unscaled,
        "relative": u.dimensionless_unscaled,
        "counts": u.ct,
        "count": u.ct,
        "adu": getattr(u, "adu", u.ct),
    }

    unit: u.Unit
    if normalized in custom_units:
        unit = custom_units[normalized]
    else:
        with warnings.catch_warnings():
            warnings.simplefilter("ignore", UnitsWarning)
            try:
                unit = u.Unit(label)
            except (ValueError, UnitsError) as exc:
                raise LocalIngestError(
                    f"Unrecognised flux unit '{label}' — rename the column to include a valid Astropy unit."
                ) from exc

    try:
        return u.Quantity(values, unit=unit)
    except (ValueError, TypeError, UnitConversionError) as exc:
        raise LocalIngestError(
            "Flux samples could not be converted into a physical quantity."
        ) from exc


def _build_spectrum1d(
    *,
    label: str,
    wavelengths: Sequence[float],
    flux: Sequence[float],
    flux_unit: str,
    wavelength_quantity: Optional[object],
    wavelength_payload: Optional[Mapping[str, object]],
    metadata: Mapping[str, object],
    axis_kind: Optional[str],
) -> Optional[Spectrum1D]:
    if str(axis_kind or "").lower() == "image":
        return None

    if len(wavelengths) != len(flux):
        raise LocalIngestError(
            f"{label or 'Spectrum'} contains mismatched wavelength and flux sample counts."
        )

    if not wavelengths or not flux:
        raise LocalIngestError(
            f"{label or 'Spectrum'} does not contain enough samples to build a Spectrum1D."
        )

    spectral_axis = _resolve_wavelength_quantity(
        wavelengths,
        quantity=wavelength_quantity,
        payload=wavelength_payload,
        metadata=metadata,
    )
    flux_quantity = _resolve_flux_quantity(flux, flux_unit)

    try:
        return Spectrum1D(flux=flux_quantity, spectral_axis=spectral_axis)
    except Exception as exc:  # pragma: no cover - Spectrum1D construction failure
        raise LocalIngestError(
            f"Failed to normalise {label or 'spectrum'} into a Spectrum1D object."
        ) from exc


def _attach_spectrum1d(
    payload: Mapping[str, object],
    *,
    default_label: str,
    flux_unit: str,
    metadata: Mapping[str, object],
) -> Optional[Spectrum1D]:
    wavelengths = payload.get("wavelength_nm") or []
    flux = payload.get("flux") or []
    label = str(payload.get("label") or default_label)
    axis_kind = payload.get("axis_kind") or (
        (payload.get("metadata") or {}).get("axis_kind")
        if isinstance(payload.get("metadata"), Mapping)
        else None
    )

    spectrum = _build_spectrum1d(
        label=label,
        wavelengths=wavelengths,
        flux=flux,
        flux_unit=str(payload.get("flux_unit") or flux_unit),
        wavelength_quantity=payload.get("wavelength_quantity"),
        wavelength_payload=payload.get("wavelength"),
        metadata=payload.get("metadata") or metadata,
        axis_kind=axis_kind,
    )

    return spectrum


<<<<<<< HEAD
def _summarize_image_statistics(
    image_payload: Mapping[str, object]
) -> Optional[Dict[str, float]]:
    data = image_payload.get("data")
    if data is None:
        return None
    try:
        array = np.asarray(data, dtype=float)
    except Exception:  # pragma: no cover - defensive conversion
        return None
    if array.size == 0:
        return None
    finite = array[np.isfinite(array)]
    if finite.size == 0:
        return None
    minimum = float(np.min(finite))
    maximum = float(np.max(finite))
    median = float(np.median(finite))
    mean = float(np.mean(finite))
    p16, p84 = np.percentile(finite, [16, 84])
    return {
        "min": minimum,
        "max": maximum,
        "median": float(median),
        "mean": float(mean),
        "p16": float(p16),
        "p84": float(p84),
    }


=======
>>>>>>> 08e41f6e
def _parse_ascii_with_table(name: str, payload: bytes) -> Dict[str, object]:
    table = read_table(payload, include_header=True)
    return parse_ascii(
        table.dataframe,
        content_bytes=payload,
        header_lines=table.header_lines,
        column_labels=table.column_labels,
        delimiter=table.delimiter,
        filename=name,
        orientation=getattr(table, "orientation", None),
    )


def _persist_dense_cache(
    parsed: Mapping[str, object],
    metadata: Mapping[str, object],
) -> Optional[Dict[str, object]]:
    provenance = parsed.get("provenance") or {}
    checksum = provenance.get("checksum")
    if not checksum:
        return None
    dataset_id = str(checksum)
    cache = SpectrumCache()
    wavelengths = np.asarray(parsed.get("wavelength_nm") or [], dtype=np.float64)
    flux = np.asarray(parsed.get("flux") or [], dtype=np.float64)
    auxiliary_values = parsed.get("auxiliary")
    aux = (
        np.asarray(auxiliary_values, dtype=np.float64)
        if isinstance(auxiliary_values, Sequence)
        else None
    )
    chunk_ranges = parsed.get("chunk_ranges") or []
    chunk_records = []
    chunk_size = int(metadata.get("dense_chunk_size", len(wavelengths)))
    if chunk_ranges:
        for index, chunk in enumerate(chunk_ranges):
            offset = int(chunk.get("offset", index * chunk_size))
            samples = int(chunk.get("samples", 0))
            if samples <= 0:
                continue
            end = min(offset + samples, wavelengths.size)
            if end <= offset:
                continue
            chunk_records.append(
                cache.write_chunk(
                    dataset_id,
                    index,
                    wavelengths[offset:end],
                    flux[offset:end],
                    aux[offset:end] if aux is not None else None,
                )
            )
    if not chunk_records and wavelengths.size:
        chunk_records.append(cache.write_chunk(dataset_id, 0, wavelengths, flux, aux))

    tiers = []
    for key, data in (parsed.get("downsample") or {}).items():
        try:
            tier = int(key)
        except (TypeError, ValueError):
            continue
        wavelengths_tier = np.asarray(data.get("wavelength_nm") or [], dtype=np.float64)
        flux_tier = np.asarray(data.get("flux") or [], dtype=np.float64)
        if not wavelengths_tier.size:
            continue
        cache.write_tier(dataset_id, tier, wavelengths_tier, flux_tier)
        tiers.append(tier)

    cache.write_index(dataset_id, chunks=chunk_records, metadata=metadata, tiers=tiers)
    return {
        "dataset_id": dataset_id,
        "path": str(cache.dataset_dir(dataset_id)),
        "chunks": [
            {
                "path": record.path.name,
                "start_nm": record.start_nm,
                "end_nm": record.end_nm,
                "samples": record.samples,
            }
            for record in chunk_records
        ],
        "tiers": sorted(tiers),
    }


def ingest_local_file(name: str, content: bytes) -> Dict[str, object]:
    """Parse a user-provided spectrum into an overlay payload."""

    if not content:
        raise LocalIngestError(f"{name} is empty; nothing to ingest.")

    original_name = name
    processed_name, payload, compression = _maybe_decompress(name, content)

    detected_format = _detect_format(processed_name, payload)

    try:
        if detected_format == "fits":
            parsed = parse_fits(payload, filename=processed_name)
        elif detected_format == "zip":
            segments = _read_zip_segments(processed_name, payload)
            try:
                parsed = parse_ascii_segments(
                    segments,
                    root_filename=processed_name,
                    chunk_size=_DENSE_CHUNK_SIZE,
                )
            except ValueError as dense_exc:
                fallback_payload: Optional[Dict[str, object]] = None
                fallback_info: Optional[Dict[str, object]] = None
                last_error: Optional[Exception] = None
                for segment_name, segment_payload in segments:
                    try:
                        candidate = _parse_ascii_with_table(
                            segment_name, segment_payload
                        )
                    except (
                        Exception
                    ) as candidate_exc:  # pragma: no cover - fallback failure
                        last_error = candidate_exc
                        continue
                    fallback_payload = dict(candidate)
                    metadata = dict(fallback_payload.get("metadata") or {})
                    metadata.setdefault("segments", [name for name, _ in segments])
                    fallback_payload["metadata"] = metadata
                    fallback_info = {
                        "method": "read_table",
                        "error": str(dense_exc),
                        "segments": [name for name, _ in segments],
                        "selected_segment": segment_name,
                    }
                    provenance = dict(fallback_payload.get("provenance") or {})
                    provenance["dense_parser_fallback"] = fallback_info
                    fallback_payload["provenance"] = provenance
                    break
                if fallback_payload is None:
                    if last_error is not None:
                        raise dense_exc from last_error
                    raise dense_exc
                parsed = fallback_payload


                if not (_should_fallback_to_table(dense_exc) and len(segments) == 1):
                    raise
                segment_name, segment_payload = segments[0]
                if fallback_info is not None:
                    fallback_info = dict(fallback_info)
                    fallback_info["selected_segment"] = segment_name
                try:
                    parsed = _parse_ascii_table(segment_name, segment_payload)
                except Exception as fallback_exc:
                    raise fallback_exc from dense_exc
                else:
                    metadata = dict(parsed.get("metadata") or {})
                    metadata.setdefault("segments", [name for name, _ in segments])
                    parsed["metadata"] = metadata
                    provenance = dict(parsed.get("provenance") or {})
                    if fallback_info is None:
                        fallback_info = {
                            "method": "read_table",
                            "error": str(dense_exc),
                            "segments": [name for name, _ in segments],
                            "selected_segment": segment_name,
                        }
                    provenance["dense_parser_fallback"] = fallback_info
                    parsed["provenance"] = provenance
 
        else:
            if _should_use_dense_parser(processed_name, payload):
                try:
                    parsed = parse_ascii_segments(
                        [(processed_name, payload)],
                        root_filename=processed_name,
                        chunk_size=_DENSE_CHUNK_SIZE,
                    )
                except ValueError as dense_exc:
                    try:
                        fallback_payload = _parse_ascii_with_table(
                            processed_name, payload
                        )
                    except (
                        Exception
                    ) as fallback_error:  # pragma: no cover - fallback failure
                        raise dense_exc from fallback_error
                    parsed = dict(fallback_payload)
                    provenance = dict(parsed.get("provenance") or {})
                    provenance["dense_parser_fallback"] = {
                        "method": "read_table",
                        "error": str(dense_exc),
                    }
                    parsed["provenance"] = provenance
            else:
                try:
                    parsed = _parse_ascii_with_table(processed_name, payload)
                except ValueError as dense_exc:
                    if not _should_fallback_to_table(dense_exc):
                        raise
                    try:
                        parsed = _parse_ascii_table(processed_name, payload)
                    except Exception as fallback_exc:
                        raise fallback_exc from dense_exc

    except Exception as exc:
        raise LocalIngestError(f"Failed to ingest {original_name}: {exc}") from exc

    metadata = _clean_mapping(dict(parsed.get("metadata") or {}))
    provenance = dict(parsed.get("provenance") or {})

    cache_info: Optional[Dict[str, object]] = None
    if parsed.get("downsample"):
        cache_info = _persist_dense_cache(parsed, metadata)
        if cache_info:
            provenance.setdefault("cache", cache_info)
            metadata.setdefault("cache_dataset_id", cache_info.get("dataset_id"))
            metadata.setdefault("cache_path", cache_info.get("path"))

    parsed.pop("auxiliary", None)
    parsed.pop("chunk_ranges", None)

    metadata.setdefault("source", "local upload")
    metadata.setdefault("filename", original_name)
    provenance.setdefault("filename", processed_name)
    if processed_name != original_name:
        provenance.setdefault("source_filename", original_name)
    if compression:
        metadata.setdefault("compression", compression)
        provenance.setdefault("compression", compression)
    ingest_info = provenance.setdefault(
        "ingest",
        {"method": "local_upload", "format": detected_format},
    )
    if compression:
        ingest_info["compression"] = compression
    if cache_info:
        ingest_info["cache_dataset_id"] = cache_info.get("dataset_id")

    label = _choose_label(original_name, parsed)
    flux_unit = str(parsed.get("flux_unit") or "arb")

    if processed_name:
        ingest_info.setdefault("filename", processed_name)
    checksum = provenance.get("checksum")
    if checksum:
        ingest_info.setdefault("checksum", checksum)

    flux_unit = str(parsed.get("flux_unit") or "arb")
    conversions: Dict[str, object] = {}
    original_unit = metadata.get("original_wavelength_unit")
    if original_unit and str(original_unit).lower() != "nm":
        conversions["wavelength_unit"] = {"from": original_unit, "to": "nm"}
    reported_flux = metadata.get("reported_flux_unit")
    if reported_flux and str(reported_flux) != flux_unit:
        conversions["flux_unit"] = {"from": reported_flux, "to": flux_unit}
    if conversions:
        ingest_info.setdefault("conversions", conversions)
    axis_kind = parsed.get("axis_kind")
    normalized_axis_kind = str(axis_kind).lower() if axis_kind else None

    if normalized_axis_kind == "time":
        time_meta = metadata if isinstance(metadata, Mapping) else {}
        time_payload = parsed.get("time") if isinstance(parsed.get("time"), Mapping) else {}
        unit_label = (
            time_meta.get("time_unit")
            or time_meta.get("reported_time_unit")
            or time_payload.get("unit")
        )
        frame_label = time_meta.get("time_frame") or time_payload.get("frame")
        offset_value = time_meta.get("time_offset") or time_payload.get("offset")
        detail_parts: List[str] = []
        if unit_label:
            detail_parts.append(f"unit {unit_label}")
        if frame_label:
            detail_parts.append(str(frame_label))
        if offset_value is not None:
            detail_parts.append(f"offset {offset_value}")
        detail_hint = f" ({', '.join(detail_parts)})" if detail_parts else ""
        raise LocalIngestError(
            "Time-series products are not supported for overlays."
            f" Detected a time axis{detail_hint}."
        )

    image_statistics: Optional[Dict[str, float]] = None
    if normalized_axis_kind == "image":
        image_payload = parsed.get("image") if isinstance(parsed.get("image"), Mapping) else {}
        shape = image_payload.get("shape") if isinstance(image_payload, Mapping) else None
        if isinstance(shape, (list, tuple)):
            try:
                ingest_info.setdefault("samples", int(np.prod([int(dim) for dim in shape])))
            except Exception:
                ingest_info.setdefault("samples", 0)
        else:
            ingest_info.setdefault("samples", 0)
        if isinstance(image_payload, Mapping):
            existing_stats = metadata.get("image_statistics")
            if isinstance(existing_stats, Mapping):
                image_statistics = {
                    key: float(value)
                    for key, value in existing_stats.items()
                    if isinstance(value, (int, float))
                }
            else:
                image_statistics = _summarize_image_statistics(image_payload)
                if image_statistics:
                    metadata["image_statistics"] = dict(image_statistics)
    else:
        ingest_info.setdefault("samples", len(parsed.get("wavelength_nm") or []))

    label = _choose_label(original_name, parsed)
    if parsed.get("summary"):
        summary = parsed["summary"]
    elif normalized_axis_kind == "image":
        image_payload = parsed.get("image") if isinstance(parsed.get("image"), Mapping) else {}
        shape = image_payload.get("shape") if isinstance(image_payload, Mapping) else None
        if image_statistics is None and isinstance(image_payload, Mapping):
            image_statistics = _summarize_image_statistics(image_payload)
            if image_statistics:
                metadata.setdefault("image_statistics", dict(image_statistics))
        if isinstance(shape, (list, tuple)) and shape:
            dims = " × ".join(str(int(dim)) for dim in shape)
            if image_statistics and all(
                isinstance(image_statistics.get(key), (int, float))
                for key in ("min", "max")
            ):
                minimum = float(image_statistics["min"])
                maximum = float(image_statistics["max"])
                unit_suffix = f" {flux_unit}" if flux_unit else ""
                summary = (
                    f"{dims} image • Pixel range {minimum:.3g} – {maximum:.3g}{unit_suffix}"
                )
            else:
                summary = f"{dims} image"
        else:
            summary = "Image overlay"
    else:
        summary = _build_summary(
            len(parsed.get("wavelength_nm") or []), metadata, flux_unit
        )

    wavelengths = list(parsed.get("wavelength_nm") or [])
    flux_values = list(parsed.get("flux") or [])

    fallback_info = (parsed.get("provenance") or {}).get("dense_parser_fallback")
    min_samples = 2 if fallback_info else 3
    if normalized_axis_kind != "image":
        if len(wavelengths) < min_samples or len(flux_values) < min_samples:
            raise LocalIngestError(
                f"{original_name} contains only {min(len(wavelengths), len(flux_values))} samples; "
                "expected a spectral table rather than metadata."
            )

    wavelength_axis = parsed.get("wavelength")
    if isinstance(wavelength_axis, Mapping):
        wavelength_payload: Dict[str, object] = dict(wavelength_axis)
        wavelength_payload.setdefault("values", wavelengths)
    elif wavelength_axis is not None:
        wavelength_payload = {"values": wavelengths, "unit": str(wavelength_axis)}
    else:
        wavelength_payload = {"values": wavelengths, "unit": "nm"}

    payload = {
        "label": label,
        "provider": "LOCAL",
        "summary": summary,
        "wavelength_nm": wavelengths,
        "wavelength": wavelength_payload,
        "wavelength_quantity": parsed.get("wavelength_quantity"),
        "flux": flux_values,
        "flux_unit": flux_unit,
        "flux_kind": parsed.get("flux_kind") or "relative",
        "metadata": metadata,
        "provenance": provenance,
        "kind": parsed.get("kind", "spectrum"),
        "axis": parsed.get("axis", "emission"),
        "downsample": parsed.get("downsample"),
        "cache_dataset_id": metadata.get("cache_dataset_id"),
    }

    if axis_kind is not None:
        payload["axis_kind"] = axis_kind

    if normalized_axis_kind == "image" and isinstance(parsed.get("image"), Mapping):
        image_payload = dict(parsed.get("image"))
        if image_statistics:
            image_payload.setdefault("statistics", dict(image_statistics))
        payload["image"] = image_payload

    time_payload = parsed.get("time")
    if isinstance(time_payload, Mapping):
        payload["time"] = dict(time_payload)
    elif time_payload is not None:
        payload["time"] = time_payload

    additional = parsed.get("additional_traces")
    if isinstance(additional, list) and additional:
        enhanced_traces = []
        for entry in additional:
            if not isinstance(entry, Mapping):
                continue
            entry_payload = dict(entry)
            entry_metadata = entry_payload.get("metadata")
            if not isinstance(entry_metadata, Mapping):
                entry_metadata = metadata
                entry_payload["metadata"] = metadata
            flux_unit_entry = str(entry_payload.get("flux_unit") or flux_unit)
            try:
                spectrum_extra = _attach_spectrum1d(
                    entry_payload,
                    default_label=label,
                    flux_unit=flux_unit_entry,
                    metadata=entry_metadata,
                )
            except LocalIngestError as exc:
                trace_label = entry_payload.get("label") or label
                raise LocalIngestError(
                    f"Additional trace '{trace_label}' could not be normalised: {exc}"
                ) from exc
            if spectrum_extra is not None:
                entry_payload["spectrum1d"] = spectrum_extra
            enhanced_traces.append(entry_payload)
        payload["additional_traces"] = enhanced_traces

    try:
        base_spectrum = _attach_spectrum1d(
            payload,
            default_label=label,
            flux_unit=flux_unit,
            metadata=metadata,
        )
    except LocalIngestError as exc:
        raise LocalIngestError(f"{label} could not be normalised: {exc}") from exc
    if base_spectrum is not None:
        payload["spectrum1d"] = base_spectrum

    return payload<|MERGE_RESOLUTION|>--- conflicted
+++ resolved
@@ -352,39 +352,6 @@
     return spectrum
 
 
-<<<<<<< HEAD
-def _summarize_image_statistics(
-    image_payload: Mapping[str, object]
-) -> Optional[Dict[str, float]]:
-    data = image_payload.get("data")
-    if data is None:
-        return None
-    try:
-        array = np.asarray(data, dtype=float)
-    except Exception:  # pragma: no cover - defensive conversion
-        return None
-    if array.size == 0:
-        return None
-    finite = array[np.isfinite(array)]
-    if finite.size == 0:
-        return None
-    minimum = float(np.min(finite))
-    maximum = float(np.max(finite))
-    median = float(np.median(finite))
-    mean = float(np.mean(finite))
-    p16, p84 = np.percentile(finite, [16, 84])
-    return {
-        "min": minimum,
-        "max": maximum,
-        "median": float(median),
-        "mean": float(mean),
-        "p16": float(p16),
-        "p84": float(p84),
-    }
-
-
-=======
->>>>>>> 08e41f6e
 def _parse_ascii_with_table(name: str, payload: bytes) -> Dict[str, object]:
     table = read_table(payload, include_header=True)
     return parse_ascii(
