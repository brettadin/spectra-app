--- conflicted
+++ resolved
@@ -338,8 +338,8 @@
                         raise dense_exc from last_error
                     raise dense_exc
                 parsed = fallback_payload
-<<<<<<< HEAD
-=======
+
+
                 if not (_should_fallback_to_table(dense_exc) and len(segments) == 1):
                     raise
                 segment_name, segment_payload = segments[0]
@@ -347,7 +347,7 @@
                     parsed = _parse_ascii_table(segment_name, segment_payload)
                 except Exception as fallback_exc:
                     raise fallback_exc from dense_exc
->>>>>>> 2ba452e7
+ 
         else:
             if _should_use_dense_parser(processed_name, payload):
                 try:
@@ -374,8 +374,8 @@
                     parsed["provenance"] = provenance
             else:
                 parsed = _parse_ascii_with_table(processed_name, payload)
-<<<<<<< HEAD
-=======
+
+
                 if not _should_fallback_to_table(dense_exc):
                         raise
                 try:
@@ -384,7 +384,7 @@
                         raise fallback_exc from dense_exc
                 else:
                         parsed = _parse_ascii_table(processed_name, payload)
->>>>>>> 2ba452e7
+
     except Exception as exc:
         raise LocalIngestError(f"Failed to ingest {original_name}: {exc}") from exc
 
