from __future__ import annotations

"""Streamlit rendering helpers for similarity metrics."""

import math
from typing import Dict, List, Sequence

import pandas as pd
import streamlit as st

from app.similarity import (
    SimilarityCache,
    SimilarityOptions,
    TraceVectors,
    build_metric_frames,
)


def _format_value(value: float, metric: str) -> str:
    if value is None or (isinstance(value, float) and math.isnan(value)):
        return "—"
    if metric == "rmse":
        return f"{value:.4f}"
    if metric in {"line_match", "lines"}:
        return f"{value*100:.1f}%"
    return f"{value:.3f}"


def render_similarity_panel(
    traces: Sequence[TraceVectors],
    viewport,
    options: SimilarityOptions,
    cache: SimilarityCache,
) -> Dict[str, pd.DataFrame]:
    if len(traces) < 2:
        st.info("Add at least two visible traces to compute similarity metrics.")
        return {}

    frames, label_lookup = build_metric_frames(traces, viewport, options, cache)
    if not frames:
        st.warning("No overlapping data in the selected viewport.")
        return {}

    st.markdown("### Similarity analysis")
    reference = _resolve_reference(traces, options.reference_id)
    _render_ribbon(reference, traces, viewport, options, cache)
    ordered = _order_frames(frames, options.primary_metric)
    _render_matrices(ordered, label_lookup)
    return frames


def _resolve_reference(traces: Sequence[TraceVectors], reference_id: str | None) -> TraceVectors:
    if reference_id:
        for trace in traces:
            if trace.trace_id == reference_id:
                return trace
    return traces[0]


def _render_ribbon(
    reference: TraceVectors,
    traces: Sequence[TraceVectors],
    viewport,
    options: SimilarityOptions,
    cache: SimilarityCache,
) -> None:
    others = [trace for trace in traces if trace.trace_id != reference.trace_id]
    if not others:
        return

    st.markdown(f"#### Ribbon — reference: **{reference.label}**")
    columns = st.columns(len(others))
    for column, trace in zip(columns, others):
        metrics = cache.compute(reference, trace, viewport, options)
        column.markdown(f"**{trace.label}**")
        for metric in options.metrics:
            label = metric.replace("_", " ").title()
            column.metric(label, _format_value(metrics.get(metric), metric))
        if "points" in metrics:
            column.caption(f"{int(metrics['points'])} shared samples")


def _order_frames(frames: Dict[str, pd.DataFrame], primary: str | None) -> List[tuple[str, pd.DataFrame]]:
    ordered = list(frames.items())
    if primary and primary in frames:
        ordered.sort(key=lambda item: (0 if item[0] == primary else 1, item[0]))
    return ordered


def _display_labels(keys: Sequence[str], lookup: Dict[str, str]) -> List[str]:
    counts: Dict[str, int] = {}
    labels: List[str] = []
    for key in keys:
        base = lookup.get(key, key)
        count = counts.get(base, 0) + 1
        counts[base] = count
        if count == 1:
            labels.append(base)
        else:
            labels.append(f"{base} ({count})")
    return labels


def _render_matrices(
    frames: Sequence[tuple[str, pd.DataFrame]],
    label_lookup: Dict[str, str],
) -> None:
    tab_labels = [name.replace("_", " ").title() for name, _ in frames]
    tabs = st.tabs(tab_labels)
    for tab, (metric, frame) in zip(tabs, frames):
        with tab:
<<<<<<< HEAD
            styled = frame.style.format(lambda v, m=metric: _format_value(v, m))
=======
            display = frame.copy()
            display.index = _display_labels(display.index.tolist(), label_lookup)
            display.columns = _display_labels(display.columns.tolist(), label_lookup)
            styled = display.style.format(lambda v, m=metric: _format_value(v, m))
>>>>>>> 21562429
            st.dataframe(styled, width="stretch")
            st.caption("Diagonal entries show self-similarity. NaN indicates insufficient overlap in the viewport.")<|MERGE_RESOLUTION|>--- conflicted
+++ resolved
@@ -109,13 +109,10 @@
     tabs = st.tabs(tab_labels)
     for tab, (metric, frame) in zip(tabs, frames):
         with tab:
-<<<<<<< HEAD
             styled = frame.style.format(lambda v, m=metric: _format_value(v, m))
-=======
             display = frame.copy()
             display.index = _display_labels(display.index.tolist(), label_lookup)
             display.columns = _display_labels(display.columns.tolist(), label_lookup)
             styled = display.style.format(lambda v, m=metric: _format_value(v, m))
->>>>>>> 21562429
             st.dataframe(styled, width="stretch")
             st.caption("Diagonal entries show self-similarity. NaN indicates insufficient overlap in the viewport.")