--- conflicted
+++ resolved
@@ -94,8 +94,7 @@
     return None
 
 
-<<<<<<< HEAD
-=======
+
 def _coerce_range(value: object) -> Tuple[float, float] | None:
     if isinstance(value, (list, tuple)) and len(value) == 2:
         low = _safe_float(value[0])
@@ -105,7 +104,6 @@
     return None
 
 
->>>>>>> 46d35e3d
 def _build_summary(meta: Dict[str, object], target: _TargetInfo) -> str:
     parts: List[str] = ["CALSPEC flux standard"]
 
@@ -117,12 +115,12 @@
     if isinstance(distance, (int, float)) and distance > 0:
         parts.append(f"{float(distance):.2f} pc")
 
-<<<<<<< HEAD
+
     w_min = _safe_float(meta.get("wavelength_min_nm"))
     w_max = _safe_float(meta.get("wavelength_max_nm"))
     if w_min is not None and w_max is not None:
         parts.append(f"{w_min:.0f}–{w_max:.0f} nm")
-=======
+
     effective_range = _coerce_range(meta.get("wavelength_effective_range_nm"))
     if effective_range is not None:
         parts.append(f"{effective_range[0]:.0f}–{effective_range[1]:.0f} nm")
@@ -131,7 +129,7 @@
         w_max = _safe_float(meta.get("wavelength_max_nm"))
         if w_min is not None and w_max is not None:
             parts.append(f"{w_min:.0f}–{w_max:.0f} nm")
->>>>>>> 46d35e3d
+
 
     return " • ".join(parts)
 
@@ -158,12 +156,11 @@
     if doi:
         metadata["doi"] = doi
 
-<<<<<<< HEAD
     w_min = _safe_float(meta.get("wavelength_min_nm"))
     w_max = _safe_float(meta.get("wavelength_max_nm"))
     if w_min is not None and w_max is not None:
         metadata["wavelength_range_nm"] = [w_min, w_max]
-=======
+
     w_range = _coerce_range(meta.get("wavelength_range_nm"))
     if w_range is None:
         w_min = _safe_float(meta.get("wavelength_min_nm"))
@@ -179,7 +176,7 @@
             float(effective_range[0]),
             float(effective_range[1]),
         ]
->>>>>>> 46d35e3d
+
 
     return metadata
 
