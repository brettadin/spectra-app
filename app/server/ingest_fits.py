from __future__ import annotations

import io
from pathlib import Path
from typing import Dict, List, Optional, Sequence, Tuple, Union

import re

import numpy as np
from astropy.io import fits

from .ingest_ascii import checksum_bytes  # reuse checksum helper
from .units import canonical_unit, to_nm


HeaderInput = Union[str, Path, bytes]


HEADER_METADATA_KEYS = {
    "OBJECT": "target",
    "TARGET": "target",
    "SOURCE": "source",
    "INSTRUME": "instrument",
    "TELESCOP": "telescope",
    "OBSERVAT": "telescope",
    "DATE-OBS": "observation_date",
    "DATE_OBS": "observation_date",
    "TIME-OBS": "observation_time",
    "MJD-OBS": "mjd",
    "EXPTIME": "exposure",
    "AIRMASS": "airmass",
    "PROPOSID": "program",
    "PROGRAM": "program",
    "OBSERVER": "observer",
    "PI": "principal_investigator",
    "RA_TARG": "target_ra",
    "DEC_TARG": "target_dec",
    "SPECSYS": "spectral_reference",
    "CTYPE1": "wavelength_axis_type",
    "CUNIT1": "reported_wavelength_unit",
    "BUNIT": "reported_flux_unit",
    "BUNIT1": "reported_flux_unit",
    "FLUXUNIT": "reported_flux_unit",
}


EVENT_FLUX_COLUMNS = {
    "rawx",
    "rawy",
    "xcorr",
    "ycorr",
    "xdopp",
    "xfull",
    "yfull",
    "epsilon",
    "dq",
    "pha",
}


def _is_probably_event_column(name: str) -> bool:
    label = name.strip().lower()
    return label in EVENT_FLUX_COLUMNS or label.startswith("raw")


def _looks_like_event_table(
    flux_column: str,
    column_unit: Optional[str],
    header_unit: Optional[str],
    raw_values: np.ndarray,
) -> bool:
    if _is_probably_event_column(flux_column):
        return True

    for unit in (column_unit, header_unit):
        if not unit:
            continue
        lowered = str(unit).strip().lower()
        if lowered in {"pixel", "pixels", "pix"}:
            return True

    try:
        flattened = np.asarray(raw_values).reshape(-1)
    except Exception:  # pragma: no cover - defensive
        flattened = np.array(raw_values).reshape(-1)

    if flattened.size >= 512 and np.issubdtype(flattened.dtype, np.integer):
        sample = flattened[: min(flattened.size, 4096)]
        if np.unique(sample).size <= 256:
            return True

    return False


def _suggest_event_bins(size: int) -> int:
    if size <= 0:
        return 1
    bins = max(int(np.sqrt(size)), 32)
    return int(min(bins, 4096))


def _bin_event_samples(wavelengths: np.ndarray) -> Tuple[np.ndarray, np.ndarray, Dict[str, int]]:
    finite = wavelengths[np.isfinite(wavelengths)]
    if finite.size == 0:
        raise ValueError("Event spectrum contains no finite wavelength samples.")

    minimum = float(finite.min())
    maximum = float(finite.max())
    if np.isclose(minimum, maximum):
        return np.array([minimum], dtype=float), np.array([float(finite.size)]), {
            "method": "sqrt",
            "bin_count": 1,
            "nonzero_bins": 1,
            "original_samples": int(finite.size),
        }

    bins = _suggest_event_bins(finite.size)
    counts, edges = np.histogram(finite, bins=bins, range=(minimum, maximum))
    centres = 0.5 * (edges[:-1] + edges[1:])
    nonzero = counts > 0

    provenance = {
        "method": "sqrt",
        "bin_count": int(bins),
        "nonzero_bins": int(np.count_nonzero(nonzero)),
        "original_samples": int(finite.size),
    }

    return centres[nonzero], counts[nonzero].astype(float), provenance


def _ensure_1d(array: np.ndarray) -> np.ndarray:
    """Return a 1-D view of the provided array or raise if ambiguous."""

    if array.ndim == 0:
        return array.reshape(1)

    squeezed = np.squeeze(array)
    if squeezed.ndim == 1:
        return squeezed

    raise ValueError(
        f"FITS data is not 1-dimensional; found shape {array.shape}. "
        "Provide a FITS HDU with 1-D data for spectral ingestion."
    )


def _collapse_image_data(
    masked: np.ma.MaskedArray,
) -> Tuple[np.ndarray, np.ndarray, Dict[str, object]]:
    """Collapse an image-like masked array to a 1-D spectrum."""

    provenance: Dict[str, object] = {"original_shape": list(masked.shape)}

    if masked.ndim <= 1:
        flux_view = np.array(np.ma.getdata(masked), dtype=float)
        flux_array = _ensure_1d(flux_view)
        mask_array = np.ma.getmaskarray(masked)
    else:
        collapse_axes = tuple(range(masked.ndim - 1))
        collapsed = masked
        if collapse_axes:
            collapsed = masked.mean(axis=collapse_axes)
        provenance.update(
            {
                "collapse_operation": "mean",
                "collapsed_axes": list(collapse_axes),
                "post_collapse_shape": list(np.shape(collapsed)),
            }
        )
        flux_view = np.array(np.ma.getdata(collapsed), dtype=float)
        flux_array = _ensure_1d(flux_view)
        mask_array = np.ma.getmaskarray(collapsed)

    if mask_array is np.ma.nomask or np.isscalar(mask_array):
        mask_flat = np.zeros_like(flux_array, dtype=bool)
    else:
        mask_flat = np.array(mask_array, dtype=bool).reshape(flux_array.shape)

    if flux_array.size:
        provenance["points"] = int(flux_array.size)

    return flux_array, mask_flat, provenance


def _mask_to_bool(mask, size: int) -> np.ndarray:
    if mask is np.ma.nomask or mask is False:
        return np.zeros(size, dtype=bool)
    arr = np.array(mask, dtype=bool).reshape(-1)
    if arr.size >= size:
        return arr[:size]
    padded = np.zeros(size, dtype=bool)
    padded[: arr.size] = arr
    return padded


_SPECTRAL_AXIS_PREFIXES = {
    "FREQ",
    "WAVE",
    "AWAV",
    "VWAV",
    "WAVN",
    "VRAD",
    "VELO",
    "VOPT",
    "ZOPT",
    "BETA",
    "ENER",
}


def _ctype_is_spectral(value: Optional[str]) -> bool:
    if not value:
        return False
    token = str(value).strip()
    if not token:
        return False
    prefix = token.split("-")[0].upper()
    if len(prefix) < 4:
        return False
    return any(prefix.startswith(candidate) for candidate in _SPECTRAL_AXIS_PREFIXES)


def _unit_is_wavelength(unit: Optional[str]) -> bool:
    if not unit:
        return False
    try:
        canonical_unit(str(unit))
    except ValueError:
        return False
    return True


<<<<<<< HEAD
def _label_suggests_wavelength(name: str) -> bool:
    label = name.strip().lower()
    if not label:
        return False
    tokens = ("wave", "lam", "freq", "wn", "ener")
    return any(token in label for token in tokens)


=======
>>>>>>> a7fbd473
def _detect_table_columns(names: Sequence[str]) -> Tuple[str, str]:
    if len(names) < 2:
        raise ValueError("FITS table must contain at least two columns for wavelength and flux")

    wavelength = names[0]
    flux = names[1]

    for name in names:
        if _label_suggests_wavelength(name):
            wavelength = name
            break

    for name in names:
        if name == wavelength:
            continue
        label = name.lower()
        if any(token in label for token in ("flux", "int", "count", "power", "brightness")):
            flux = name
            break

    if wavelength == flux:
        for name in names:
            if name != wavelength:
                flux = name
                break

    return wavelength, flux


def _column_unit(hdu, index: int, default: Optional[str] = None) -> Optional[str]:
    try:
        unit = hdu.columns[index].unit
    except (AttributeError, IndexError, KeyError):  # pragma: no cover - defensive
        unit = None
    if unit:
        return str(unit)
    return hdu.header.get(f"TUNIT{index + 1}", default)


def _extract_table_data(
    hdu: Union[fits.BinTableHDU, fits.TableHDU]
) -> Tuple[np.ndarray, np.ndarray, str, Optional[str], Optional[str], Dict[str, object]]:
    data = hdu.data
    if data is None or len(data) == 0:
        raise ValueError("FITS table contains no rows for spectral ingestion.")

    column_names = [str(name) for name in (hdu.columns.names or []) if name]
    wavelength_col, flux_col = _detect_table_columns(column_names)

    wavelength_data = np.ma.array(data[wavelength_col])
    flux_data = np.ma.array(data[flux_col])

    wavelength_values = np.array(np.ma.getdata(wavelength_data), dtype=float)
    flux_values = np.array(np.ma.getdata(flux_data), dtype=float)

    if wavelength_values.ndim > 1:
        wavelength_values = wavelength_values.reshape(-1)
    if flux_values.ndim > 1:
        flux_values = flux_values.reshape(-1)

    wavelength_values = _ensure_1d(wavelength_values)
    flux_values = _ensure_1d(flux_values)

    size = min(wavelength_values.size, flux_values.size)
    wavelength_values = wavelength_values[:size]
    flux_values = flux_values[:size]

    wavelength_mask = _mask_to_bool(np.ma.getmaskarray(wavelength_data), size)
    flux_mask = _mask_to_bool(np.ma.getmaskarray(flux_data), size)

    valid = (~wavelength_mask) & (~flux_mask)
    valid &= np.isfinite(wavelength_values) & np.isfinite(flux_values)

    wavelength_values = wavelength_values[valid]
    flux_values = flux_values[valid]

    if wavelength_values.size == 0:
        raise ValueError("FITS table ingestion yielded no valid spectral samples.")

    column_index_map = {name: idx for idx, name in enumerate(column_names)}
    wave_idx = column_index_map[wavelength_col]
    flux_idx = column_index_map[flux_col]

    column_unit_hint = _column_unit(hdu, wave_idx)
    header_unit_hint = hdu.header.get("CUNIT1") or hdu.header.get("XUNIT")
    wavelength_unit_hint = column_unit_hint or header_unit_hint

    flux_unit_column = _column_unit(hdu, flux_idx)
    flux_unit_header = (
        hdu.header.get("BUNIT")
        or hdu.header.get("BUNIT1")
        or hdu.header.get("FLUXUNIT")
    )

    derived_flux_unit: Optional[str] = None
    event_meta: Optional[Dict[str, object]] = None
    if _looks_like_event_table(
        flux_col,
        flux_unit_column,
        flux_unit_header,
        np.ma.getdata(flux_data),
    ):
        binned_wavelengths, binned_flux, bin_meta = _bin_event_samples(wavelength_values)
        wavelength_values = binned_wavelengths
        flux_values = binned_flux
        derived_flux_unit = "count"
        event_meta = {
            "binning": bin_meta,
            "flux_source_column": flux_col,
            "original_row_count": int(len(data)),
        }
        if flux_unit_column or flux_unit_header:
            event_meta["original_flux_unit"] = str(
                flux_unit_column or flux_unit_header
            )

    flux_unit_hint = flux_unit_column or flux_unit_header

    axis_type = hdu.header.get("CTYPE1")
    unit_missing = not (wavelength_unit_hint and str(wavelength_unit_hint).strip())
    assumed_unit: Optional[str] = None

    if unit_missing:
        if _ctype_is_spectral(axis_type) or _label_suggests_wavelength(wavelength_col):
            resolved_unit = "nm"
            assumed_unit = "nm"
        else:
            axis_display = _coerce_header_value(axis_type) if axis_type is not None else None
            raise ValueError(
                "FITS table column "
                f"{wavelength_col!r} does not advertise a spectral axis "
                f"(CTYPE1={axis_display!r})."
            )
    else:
        resolved_unit = _normalise_wavelength_unit(wavelength_unit_hint)

    if not _unit_is_wavelength(resolved_unit):
        unit_display = _coerce_header_value(wavelength_unit_hint) if wavelength_unit_hint else None
        axis_display = _coerce_header_value(axis_type) if axis_type is not None else None
        raise ValueError(
            "FITS table column "
            f"{wavelength_col!r} uses unsupported spectral unit "
            f"{unit_display!r} (CTYPE1={axis_display!r})."
        )

    dropped_nonpositive = 0
    if _is_wavenumber_unit(resolved_unit):
        positive_mask = wavelength_values > 0
        if not np.all(positive_mask):
            dropped_nonpositive = int(
                positive_mask.size - np.count_nonzero(positive_mask)
            )
            wavelength_values = wavelength_values[positive_mask]
            flux_values = flux_values[positive_mask]
        if wavelength_values.size == 0:
            raise ValueError(
                "FITS table ingestion yielded no positive wavenumber samples."
            )

    try:
        wavelength_nm = np.array(
            to_nm(wavelength_values.tolist(), resolved_unit), dtype=float
        )
    except ValueError as exc:
        raise ValueError(
            f"Unable to convert values from unit {resolved_unit!r} to nm."
        ) from exc

    provenance: Dict[str, object] = {
        "table_columns": column_names,
        "column_mapping": {"wavelength": wavelength_col, "flux": flux_col},
        "column_units": {
            name: _column_unit(hdu, column_index_map[name])
            for name in column_names
        },
        "mask_applied": bool(wavelength_mask.any() or flux_mask.any()),
        "row_count": int(len(data)),
    }

    unit_resolution: Dict[str, object] = {
        "column": _coerce_header_value(column_unit_hint) if column_unit_hint else None,
        "header": _coerce_header_value(header_unit_hint) if header_unit_hint else None,
        "resolved": resolved_unit,
    }
    if axis_type is not None:
        unit_resolution["axis_type"] = _coerce_header_value(axis_type)
    if assumed_unit is not None:
        unit_resolution["assumed"] = assumed_unit
        if _ctype_is_spectral(axis_type):
            unit_resolution["assumed_from"] = "ctype1"
        else:
            unit_resolution["assumed_from"] = "column_name"

    provenance["wavelength_unit_resolution"] = unit_resolution

    if dropped_nonpositive:
        provenance["dropped_nonpositive_wavenumbers"] = dropped_nonpositive

    if event_meta is not None:
        event_meta["derived_flux_unit"] = derived_flux_unit
        provenance["event_table"] = event_meta
        provenance["derived_flux_unit"] = derived_flux_unit

    return (
        wavelength_nm,
        flux_values,
        resolved_unit,
        wavelength_unit_hint,
        flux_unit_hint,
        provenance,
    )
def _coerce_header_value(value):
    if isinstance(value, bytes):
        try:
            return value.decode("utf-8", errors="ignore")
        except Exception:
            return value
    if hasattr(value, "item"):
        try:
            return value.item()
        except Exception:
            return value
    return value


def _normalise_wavelength_unit(unit: Optional[str], default: str = "nm") -> str:
    if not unit:
        return default
    text = str(unit).strip()
    if not text:
        return default

    candidates = [text]
    if "(" in text and ")" in text:
        candidates.append(re.sub(r"\(.*?\)", "", text).strip())
    candidates.append(text.split()[0])

    for candidate in candidates:
        if not candidate:
            continue
        try:
            return canonical_unit(candidate)
        except ValueError:
            continue

    lowered = text.casefold().replace("μ", "µ")
    condensed = lowered.replace(" ", "")
    if "cm" in condensed and ("-1" in condensed or "⁻1" in condensed or "/" in condensed):
        return "cm^-1"
    if any(token in condensed for token in ("wavenumber", "spatialfrequency", "kayser")):
        return "cm^-1"
    return text


def _is_wavenumber_unit(unit: Optional[str]) -> bool:
    if not unit:
        return False
    try:
        return canonical_unit(str(unit)) == "cm^-1"
    except ValueError:
        return False




def _normalise_flux_unit(unit: Optional[str]) -> Tuple[str, str]:
    if not unit:
        return "arb", "relative"
    cleaned = str(unit).strip()
    if not cleaned:
        return "arb", "relative"
    lowered = cleaned.lower()
    relative_tokens = {"arb", "arbitrary", "adu", "counts", "count", "relative", "norm"}
    if any(token in lowered for token in relative_tokens):
        return cleaned, "relative"
    return cleaned, "absolute"


def _compute_wavelengths(
    size: int,
    header,
) -> Tuple[np.ndarray, Dict[str, Optional[float]]]:
    crval1 = header.get("CRVAL1")
    cdelt1 = header.get("CDELT1", header.get("CD1_1"))
    crpix1 = header.get("CRPIX1", 1.0)
    missing = [
        key
        for key, value in (("CRVAL1", crval1), ("CDELT1", cdelt1))
        if value is None
    ]
    if missing:
        joined = ", ".join(missing)
        raise ValueError(
            f"Missing WCS keyword(s) {joined} in FITS header for spectral axis."
        )

    try:
        crval1 = float(crval1)
        cdelt1 = float(cdelt1)
        crpix1 = float(crpix1)
    except (TypeError, ValueError) as exc:
        raise ValueError("Invalid WCS keyword value in FITS header.") from exc

    pix = np.arange(size, dtype=float)
    wavelengths = crval1 + (pix - (crpix1 - 1.0)) * cdelt1
    meta = {
        "crval1": crval1,
        "cdelt1": cdelt1,
        "crpix1": crpix1,
    }
    return wavelengths, meta


def _open_hdul(
    content: HeaderInput,
    filename_hint: Optional[str] = None,
) -> Tuple[fits.HDUList, Optional[str], Optional[bytes]]:
    filename: Optional[str] = filename_hint
    payload: Optional[bytes] = None

    if isinstance(content, (str, Path)):
        path = Path(content)
        filename = path.name
        payload = path.read_bytes()
        hdul = fits.open(io.BytesIO(payload))
    elif isinstance(content, bytes):
        payload = content
        hdul = fits.open(io.BytesIO(content))
    else:
        raise TypeError("Unsupported FITS input; provide a path or bytes-like object.")

    return hdul, filename, payload


def _ingest_table_hdu(
    hdu: Union[fits.BinTableHDU, fits.TableHDU]
) -> Tuple[
    np.ndarray,
    np.ndarray,
    str,
    Optional[str],
    Optional[str],
    Dict[str, object],
    bool,
    str,
    Dict[str, object],
]:
    (
        wavelength_nm,
        flux_array,
        resolved_unit,
        reported_wavelength_unit,
        flux_unit_hint,
        table_provenance,
    ) = _extract_table_data(hdu)

    unit_resolution = table_provenance.get("wavelength_unit_resolution", {})
    unit_inference = {
        "column": unit_resolution.get("column"),
        "header": unit_resolution.get("header"),
        "resolved": unit_resolution.get("resolved", resolved_unit),
        "axis_type": unit_resolution.get("axis_type"),
    }
    if "assumed" in unit_resolution:
        unit_inference["assumed"] = unit_resolution["assumed"]
        unit_inference["assumed_from"] = unit_resolution.get("assumed_from")

    mask_flag = bool(table_provenance.get("mask_applied", False))

    return (
        wavelength_nm,
        flux_array,
        resolved_unit,
        reported_wavelength_unit,
        flux_unit_hint,
        unit_inference,
        mask_flag,
        "table",
        table_provenance,
    )


def _ingest_image_hdu(
    hdu,
) -> Tuple[
    np.ndarray,
    np.ndarray,
    str,
    Optional[str],
    Optional[str],
    Dict[str, object],
    bool,
    str,
    Dict[str, object],
]:
    masked = np.ma.array(hdu.data)
    flux_array, mask_flat, collapse_meta = _collapse_image_data(masked)

    if flux_array.size == 0:
        raise ValueError("FITS data array is empty.")

    axis_type = hdu.header.get("CTYPE1")
    unit_hint_raw = hdu.header.get("CUNIT1") or hdu.header.get("XUNIT")
    if not (_ctype_is_spectral(axis_type) or _unit_is_wavelength(unit_hint_raw)):
        axis_display = _coerce_header_value(axis_type) if axis_type is not None else None
        unit_display = _coerce_header_value(unit_hint_raw) if unit_hint_raw is not None else None
        raise ValueError(
            "FITS image HDU does not describe a spectral axis "
            f"(CTYPE1={axis_display!r}, CUNIT1={unit_display!r})."
        )

    wavelengths_raw, wcs_meta = _compute_wavelengths(flux_array.size, hdu.header)
    resolved_unit = _normalise_wavelength_unit(
        unit_hint_raw
    )

    wavelength_nm = np.array(to_nm(wavelengths_raw.tolist(), resolved_unit), dtype=float)

    valid = (~mask_flat) & np.isfinite(flux_array) & np.isfinite(wavelength_nm)
    flux_array = flux_array[valid]
    wavelength_nm = wavelength_nm[valid]
    if flux_array.size == 0:
        raise ValueError("FITS ingestion yielded no valid samples after masking.")

    flux_unit_hint = (
        hdu.header.get("BUNIT")
        or hdu.header.get("BUNIT1")
        or hdu.header.get("FLUXUNIT")
    )
    unit_inference = {
        "header": _coerce_header_value(
            hdu.header.get("CUNIT1") or hdu.header.get("XUNIT")
        ),
        "resolved": resolved_unit,
    }
    mask_flag = bool(mask_flat.any())

    provenance_details: Dict[str, object] = {"wcs": wcs_meta}
    if collapse_meta:
        provenance_details["image_collapse"] = collapse_meta
    reported_wavelength_unit = hdu.header.get("CUNIT1") or hdu.header.get("XUNIT")

    return (
        wavelength_nm,
        flux_array,
        resolved_unit,
        reported_wavelength_unit,
        flux_unit_hint,
        unit_inference,
        mask_flag,
        "image",
        provenance_details,
    )


def _gather_metadata(header, keys: Sequence[str]) -> Dict[str, object]:
    metadata: Dict[str, object] = {}
    for key in keys:
        value = header.get(key)
        if value is None:
            continue
        metadata[key] = _coerce_header_value(value)
    return metadata


def parse_fits(content: HeaderInput, *, filename: Optional[str] = None) -> Dict[str, object]:
    """Extract a spectrum from a FITS file into the normalised payload."""

    hdul, inferred_name, payload = _open_hdul(content, filename_hint=filename)
    try:
        selected: Optional[Tuple[int, object, Tuple[object, ...]]] = None
        errors: List[str] = []

        for idx, hdu in enumerate(hdul):
            if getattr(hdu, "data", None) is None:
                continue

            try:
                if isinstance(hdu, (fits.BinTableHDU, fits.TableHDU)):
                    details = _ingest_table_hdu(hdu)
                else:
                    details = _ingest_image_hdu(hdu)
            except Exception as exc:  # pragma: no cover - defensive aggregation
                errors.append(f"HDU {idx} ({type(hdu).__name__}): {exc}")
                continue

            selected = (idx, hdu, details)
            break

        if selected is None:
            if errors:
                raise ValueError(
                    "Unable to ingest FITS content from any HDU. "
                    + "; ".join(errors)
                )
            raise ValueError("No array data found in FITS file.")

        data_index, data_hdu, details = selected

        (
            wavelength_nm,
            flux_array,
            resolved_unit,
            reported_wavelength_unit,
            flux_unit_hint,
            unit_inference,
            mask_flag,
            data_mode,
            provenance_details,
        ) = details

        header = data_hdu.header

        derived_flux_unit = provenance_details.get("derived_flux_unit") if isinstance(provenance_details, dict) else None
        flux_unit_source = derived_flux_unit or flux_unit_hint
        flux_unit, flux_kind = _normalise_flux_unit(flux_unit_source)

        range_min = float(np.min(wavelength_nm))
        range_max = float(np.max(wavelength_nm))
        metadata: Dict[str, object] = {
            "wavelength_range_nm": [range_min, range_max],
            "wavelength_effective_range_nm": [range_min, range_max],
            "data_wavelength_range_nm": [range_min, range_max],
            "points": int(flux_array.size),
            "flux_unit": flux_unit,
            "reported_flux_unit": _coerce_header_value(flux_unit_hint) if flux_unit_hint else None,
            "reported_wavelength_unit": _coerce_header_value(reported_wavelength_unit) if reported_wavelength_unit else None,
        }
        metadata["original_wavelength_unit"] = resolved_unit
        metadata.setdefault("wavelength_coverage_nm", [range_min, range_max])

        if flux_array.size >= 2:
            metadata["wavelength_step_nm"] = float(wavelength_nm[1] - wavelength_nm[0])

        header_snapshot = _gather_metadata(header, HEADER_METADATA_KEYS.keys())
        for key, meta_key in HEADER_METADATA_KEYS.items():
            value = header_snapshot.get(key)
            if value is None:
                continue
            metadata.setdefault(meta_key, value)

        metadata.setdefault("wavelength_axis_type", header.get("CTYPE1"))
        metadata.setdefault("spectral_reference", header.get("SPECSYS"))

        label_candidates: List[str] = []
        for field in ("target", "source"):
            value = metadata.get(field)
            if isinstance(value, str) and value.strip():
                label_candidates.append(value.strip())

        label_hint = next((candidate for candidate in label_candidates if candidate), None)

        provenance_details.setdefault("data_mode", data_mode)
        filtered_unit_inference = {k: v for k, v in unit_inference.items() if v is not None}

        provenance: Dict[str, object] = {
            "format": "fits",
            "hdu_index": data_index,
            "hdu_name": getattr(data_hdu, "name", ""),
            "mask_applied": mask_flag,
            "data_mode": data_mode,
            "samples": int(flux_array.size),
        }
        provenance["hdu_type"] = type(data_hdu).__name__
        if filtered_unit_inference:
            provenance["unit_inference"] = filtered_unit_inference
        provenance.update(provenance_details)

        if payload is not None:
            provenance["checksum"] = checksum_bytes(payload)
        if inferred_name:
            provenance["filename"] = inferred_name

        provenance_units: Dict[str, object] = {"wavelength_converted_to": "nm", "flux_unit": flux_unit}
        if resolved_unit:
            provenance_units["wavelength_input"] = resolved_unit
        if reported_wavelength_unit:
            provenance_units["wavelength_reported"] = _coerce_header_value(reported_wavelength_unit)
        if flux_unit_hint:
            provenance_units["flux_input"] = _coerce_header_value(flux_unit_hint)
        if derived_flux_unit:
            provenance_units["flux_derived"] = derived_flux_unit
        provenance["units"] = provenance_units

        conversions: Dict[str, object] = {}
        if resolved_unit and str(resolved_unit).lower() != "nm":
            conversions["wavelength_unit"] = {"from": resolved_unit, "to": "nm"}
        if flux_unit_hint and str(flux_unit_hint) != flux_unit:
            conversions["flux_unit"] = {
                "from": _coerce_header_value(flux_unit_hint),
                "to": flux_unit,
            }
        if conversions:
            provenance["conversions"] = conversions

        interesting_cards = [
            "OBJECT",
            "INSTRUME",
            "TELESCOP",
            "DATE-OBS",
            "DATE_OBS",
            "EXPTIME",
            "AIRMASS",
            "PROPOSID",
            "OBSERVER",
            "BUNIT",
            "CUNIT1",
            "CTYPE1",
        ]
        provenance["header"] = {
            key: _coerce_header_value(header.get(key))
            for key in interesting_cards
            if header.get(key) is not None
        }

        axis = "emission"

        return {
            "label_hint": label_hint,
            "wavelength_nm": [float(value) for value in wavelength_nm.tolist()],
            "flux": [float(value) for value in flux_array.tolist()],
            "flux_unit": flux_unit,
            "flux_kind": flux_kind,
            "metadata": metadata,
            "provenance": provenance,
            "axis": axis,
            "kind": "spectrum",
        }
    finally:
        hdul.close()<|MERGE_RESOLUTION|>--- conflicted
+++ resolved
@@ -231,7 +231,7 @@
     return True
 
 
-<<<<<<< HEAD
+
 def _label_suggests_wavelength(name: str) -> bool:
     label = name.strip().lower()
     if not label:
@@ -240,8 +240,6 @@
     return any(token in label for token in tokens)
 
 
-=======
->>>>>>> a7fbd473
 def _detect_table_columns(names: Sequence[str]) -> Tuple[str, str]:
     if len(names) < 2:
         raise ValueError("FITS table must contain at least two columns for wavelength and flux")
