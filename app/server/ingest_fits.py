from __future__ import annotations

import io
from pathlib import Path
from typing import Dict, List, Optional, Sequence, Tuple, Union

import numpy as np
from astropy.io import fits

from .ingest_ascii import checksum_bytes  # reuse checksum helper
from .units import to_nm


HeaderInput = Union[str, Path, bytes]


HEADER_METADATA_KEYS = {
    "OBJECT": "target",
    "TARGET": "target",
    "SOURCE": "source",
    "INSTRUME": "instrument",
    "TELESCOP": "telescope",
    "OBSERVAT": "telescope",
    "DATE-OBS": "observation_date",
    "DATE_OBS": "observation_date",
    "TIME-OBS": "observation_time",
    "MJD-OBS": "mjd",
    "EXPTIME": "exposure",
    "AIRMASS": "airmass",
    "PROPOSID": "program",
    "PROGRAM": "program",
    "OBSERVER": "observer",
    "PI": "principal_investigator",
    "RA_TARG": "target_ra",
    "DEC_TARG": "target_dec",
    "SPECSYS": "spectral_reference",
    "CTYPE1": "wavelength_axis_type",
    "CUNIT1": "reported_wavelength_unit",
    "BUNIT": "reported_flux_unit",
    "BUNIT1": "reported_flux_unit",
    "FLUXUNIT": "reported_flux_unit",
}


def _ensure_1d(array: np.ndarray) -> np.ndarray:
    """Return a 1-D view of the provided array or raise if ambiguous."""

    if array.ndim == 0:
        return array.reshape(1)

    squeezed = np.squeeze(array)
    if squeezed.ndim == 1:
        return squeezed

    raise ValueError(
        f"FITS data is not 1-dimensional; found shape {array.shape}. "
        "Provide a FITS HDU with 1-D data for spectral ingestion."
    )


def _mask_to_bool(mask, size: int) -> np.ndarray:
    if mask is np.ma.nomask or mask is False:
        return np.zeros(size, dtype=bool)
    arr = np.array(mask, dtype=bool).reshape(-1)
    if arr.size >= size:
        return arr[:size]
    padded = np.zeros(size, dtype=bool)
    padded[: arr.size] = arr
    return padded


def _detect_table_columns(names: Sequence[str]) -> Tuple[str, str]:
    if len(names) < 2:
        raise ValueError("FITS table must contain at least two columns for wavelength and flux")

    wavelength = names[0]
    flux = names[1]

    for name in names:
        label = name.lower()
        if any(token in label for token in ("wave", "lam", "freq", "wn")):
            wavelength = name
            break

    for name in names:
        if name == wavelength:
            continue
        label = name.lower()
        if any(token in label for token in ("flux", "int", "count", "power", "brightness")):
            flux = name
            break

    if wavelength == flux:
        for name in names:
            if name != wavelength:
                flux = name
                break

    return wavelength, flux


def _column_unit(hdu, index: int, default: Optional[str] = None) -> Optional[str]:
    try:
        unit = hdu.columns[index].unit
    except (AttributeError, IndexError, KeyError):  # pragma: no cover - defensive
        unit = None
    if unit:
        return str(unit)
    return hdu.header.get(f"TUNIT{index + 1}", default)


def _extract_table_data(
    hdu: Union[fits.BinTableHDU, fits.TableHDU]
) -> Tuple[np.ndarray, np.ndarray, str, Optional[str], Optional[str], Dict[str, object]]:
    data = hdu.data
    if data is None or len(data) == 0:
        raise ValueError("FITS table contains no rows for spectral ingestion.")

    column_names = [str(name) for name in (hdu.columns.names or []) if name]
    wavelength_col, flux_col = _detect_table_columns(column_names)

    wavelength_data = np.ma.array(data[wavelength_col])
    flux_data = np.ma.array(data[flux_col])

    wavelength_values = _ensure_1d(np.array(np.ma.getdata(wavelength_data), dtype=float))
    flux_values = _ensure_1d(np.array(np.ma.getdata(flux_data), dtype=float))

    size = min(wavelength_values.size, flux_values.size)
    wavelength_values = wavelength_values[:size]
    flux_values = flux_values[:size]

    wavelength_mask = _mask_to_bool(np.ma.getmaskarray(wavelength_data), size)
    flux_mask = _mask_to_bool(np.ma.getmaskarray(flux_data), size)

    valid = (~wavelength_mask) & (~flux_mask)
    valid &= np.isfinite(wavelength_values) & np.isfinite(flux_values)

    wavelength_values = wavelength_values[valid]
    flux_values = flux_values[valid]

    if wavelength_values.size == 0:
        raise ValueError("FITS table ingestion yielded no valid spectral samples.")

    column_index_map = {name: idx for idx, name in enumerate(column_names)}
    wave_idx = column_index_map[wavelength_col]
    flux_idx = column_index_map[flux_col]

    wavelength_unit_hint = (
        _column_unit(hdu, wave_idx)
        or hdu.header.get("CUNIT1")
        or hdu.header.get("XUNIT")
    )

    flux_unit_hint = (
        _column_unit(hdu, flux_idx)
        or hdu.header.get("BUNIT")
        or hdu.header.get("BUNIT1")
        or hdu.header.get("FLUXUNIT")
    )

    resolved_unit = _normalise_wavelength_unit(wavelength_unit_hint)
    try:
        wavelength_nm = np.array(to_nm(wavelength_values.tolist(), resolved_unit), dtype=float)
    except ValueError:
        wavelength_nm = np.array(to_nm(wavelength_values.tolist(), "nm"), dtype=float)
        resolved_unit = "nm"

    provenance: Dict[str, object] = {
        "table_columns": column_names,
        "column_mapping": {"wavelength": wavelength_col, "flux": flux_col},
        "column_units": {
            name: _column_unit(hdu, column_index_map[name])
            for name in column_names
        },
        "mask_applied": bool(wavelength_mask.any() or flux_mask.any()),
        "row_count": int(len(data)),
    }

    return wavelength_nm, flux_values, resolved_unit, wavelength_unit_hint, flux_unit_hint, provenance
def _coerce_header_value(value):
    if isinstance(value, bytes):
        try:
            return value.decode("utf-8", errors="ignore")
        except Exception:
            return value
    if hasattr(value, "item"):
        try:
            return value.item()
        except Exception:
            return value
    return value

<<<<<<< HEAD

def _normalise_wavelength_unit(unit: Optional[str], default: str = "nm") -> str:
    if not unit:
        return default
    text = str(unit).strip()
    lowered = text.lower().replace("μ", "µ")
    if "angstrom" in lowered or lowered in {"a", "å", "ångström", "ångstrom"}:
        return "Å"
    if lowered in {"nm", "nanometer", "nanometers"}:
        return "nm"
    if lowered in {"um", "µm", "micron", "microns", "micrometer", "micrometers"}:
        return "µm"
    if "cm" in lowered and "-1" in lowered:
        return "cm^-1"
    if lowered in {"cm^-1", "cm-1"}:
        return "cm^-1"
    return text

=======

def _normalise_wavelength_unit(unit: Optional[str], default: str = "nm") -> str:
    if not unit:
        return default
    text = str(unit).strip()
    lowered = text.lower().replace("μ", "µ")
    if "angstrom" in lowered or lowered in {"a", "å", "ångström", "ångstrom"}:
        return "Å"
    if lowered in {"nm", "nanometer", "nanometers"}:
        return "nm"
    if lowered in {"um", "µm", "micron", "microns", "micrometer", "micrometers"}:
        return "µm"
    if "cm" in lowered and "-1" in lowered:
        return "cm^-1"
    if lowered in {"cm^-1", "cm-1"}:
        return "cm^-1"
    return text

>>>>>>> 8a972ee2

def _normalise_flux_unit(unit: Optional[str]) -> Tuple[str, str]:
    if not unit:
        return "arb", "relative"
    cleaned = str(unit).strip()
    if not cleaned:
        return "arb", "relative"
    lowered = cleaned.lower()
    relative_tokens = {"arb", "arbitrary", "adu", "counts", "count", "relative", "norm"}
    if any(token in lowered for token in relative_tokens):
        return cleaned, "relative"
    return cleaned, "absolute"


def _compute_wavelengths(
    size: int,
    header,
) -> Tuple[np.ndarray, Dict[str, Optional[float]]]:
    crval1 = header.get("CRVAL1")
    cdelt1 = header.get("CDELT1", header.get("CD1_1"))
    crpix1 = header.get("CRPIX1", 1.0)
    missing = [
        key
        for key, value in (("CRVAL1", crval1), ("CDELT1", cdelt1))
        if value is None
    ]
    if missing:
        joined = ", ".join(missing)
        raise ValueError(
            f"Missing WCS keyword(s) {joined} in FITS header for spectral axis."
        )

    try:
        crval1 = float(crval1)
        cdelt1 = float(cdelt1)
        crpix1 = float(crpix1)
    except (TypeError, ValueError) as exc:
        raise ValueError("Invalid WCS keyword value in FITS header.") from exc

    pix = np.arange(size, dtype=float)
    wavelengths = crval1 + (pix - (crpix1 - 1.0)) * cdelt1
    meta = {
        "crval1": crval1,
        "cdelt1": cdelt1,
        "crpix1": crpix1,
    }
    return wavelengths, meta


def _open_hdul(
    content: HeaderInput,
    filename_hint: Optional[str] = None,
) -> Tuple[fits.HDUList, Optional[str], Optional[bytes]]:
    filename: Optional[str] = filename_hint
    payload: Optional[bytes] = None

    if isinstance(content, (str, Path)):
        path = Path(content)
        filename = path.name
        payload = path.read_bytes()
        hdul = fits.open(io.BytesIO(payload))
    elif isinstance(content, bytes):
        payload = content
        hdul = fits.open(io.BytesIO(content))
    else:
        raise TypeError("Unsupported FITS input; provide a path or bytes-like object.")

    return hdul, filename, payload


def _gather_metadata(header, keys: Sequence[str]) -> Dict[str, object]:
    metadata: Dict[str, object] = {}
    for key in keys:
        value = header.get(key)
        if value is None:
            continue
        metadata[key] = _coerce_header_value(value)
    return metadata


def parse_fits(content: HeaderInput, *, filename: Optional[str] = None) -> Dict[str, object]:
    """Extract a spectrum from a FITS file into the normalised payload."""

    hdul, inferred_name, payload = _open_hdul(content, filename_hint=filename)
    try:
        data_hdu = None
        data_index = None
        for idx, hdu in enumerate(hdul):
            if getattr(hdu, "data", None) is not None:
                data_hdu = hdu
                data_index = idx
                break
        if data_hdu is None:
            raise ValueError("No array data found in FITS file.")

        header = data_hdu.header

        if isinstance(data_hdu, (fits.BinTableHDU, fits.TableHDU)):
            (
                wavelength_nm,
                flux_array,
                resolved_unit,
                reported_wavelength_unit,
                flux_unit_hint,
                table_provenance,
            ) = _extract_table_data(data_hdu)
            unit_inference = {
                "column": _coerce_header_value(reported_wavelength_unit) if reported_wavelength_unit else None,
                "resolved": resolved_unit,
            }
            mask_flag = bool(table_provenance.get("mask_applied", False))
            data_mode = "table"
            provenance_details = table_provenance
        else:
            masked = np.ma.array(data_hdu.data)
            flux_array = _ensure_1d(np.array(np.ma.getdata(masked), dtype=float))
            mask_array = np.ma.getmaskarray(masked)
            if mask_array is np.ma.nomask or np.isscalar(mask_array):
                mask_flat = np.zeros_like(flux_array, dtype=bool)
            else:
                mask_flat = np.array(mask_array, dtype=bool).reshape(flux_array.shape)

            if flux_array.size == 0:
                raise ValueError("FITS data array is empty.")

            wavelengths_raw, wcs_meta = _compute_wavelengths(flux_array.size, header)
            resolved_unit = _normalise_wavelength_unit(header.get("CUNIT1") or header.get("XUNIT"))

            wavelength_nm = np.array(to_nm(wavelengths_raw.tolist(), resolved_unit), dtype=float)

            valid = (~mask_flat) & np.isfinite(flux_array) & np.isfinite(wavelength_nm)
            flux_array = flux_array[valid]
            wavelength_nm = wavelength_nm[valid]
            if flux_array.size == 0:
                raise ValueError("FITS ingestion yielded no valid samples after masking.")

            flux_unit_hint = (
                header.get("BUNIT")
                or header.get("BUNIT1")
                or header.get("FLUXUNIT")
            )
            unit_inference = {
                "header": _coerce_header_value(header.get("CUNIT1") or header.get("XUNIT")),
                "resolved": resolved_unit,
            }
            mask_flag = bool(mask_flat.any())
            data_mode = "image"
            provenance_details = {
                "wcs": wcs_meta,
            }
            reported_wavelength_unit = header.get("CUNIT1") or header.get("XUNIT")

        flux_unit, flux_kind = _normalise_flux_unit(flux_unit_hint)

<<<<<<< HEAD
        metadata: Dict[str, object] = {
            "wavelength_range_nm": [float(np.min(wavelength_nm)), float(np.max(wavelength_nm))],
            "wavelength_effective_range_nm": [float(np.min(wavelength_nm)), float(np.max(wavelength_nm))],
=======
        range_min = float(np.min(wavelength_nm))
        range_max = float(np.max(wavelength_nm))
        metadata: Dict[str, object] = {
            "wavelength_range_nm": [range_min, range_max],
            "wavelength_effective_range_nm": [range_min, range_max],
            "data_wavelength_range_nm": [range_min, range_max],
>>>>>>> 8a972ee2
            "points": int(flux_array.size),
            "flux_unit": flux_unit,
            "reported_flux_unit": _coerce_header_value(flux_unit_hint) if flux_unit_hint else None,
            "reported_wavelength_unit": _coerce_header_value(reported_wavelength_unit) if reported_wavelength_unit else None,
        }
        metadata["original_wavelength_unit"] = resolved_unit
<<<<<<< HEAD

        if flux_array.size >= 2:
            metadata["wavelength_step_nm"] = float(wavelength_nm[1] - wavelength_nm[0])

        header_snapshot = _gather_metadata(header, HEADER_METADATA_KEYS.keys())
        for key, meta_key in HEADER_METADATA_KEYS.items():
            value = header_snapshot.get(key)
            if value is None:
                continue
            metadata.setdefault(meta_key, value)

        metadata.setdefault("wavelength_axis_type", header.get("CTYPE1"))
        metadata.setdefault("spectral_reference", header.get("SPECSYS"))

=======
        metadata.setdefault("wavelength_coverage_nm", [range_min, range_max])

        if flux_array.size >= 2:
            metadata["wavelength_step_nm"] = float(wavelength_nm[1] - wavelength_nm[0])

        header_snapshot = _gather_metadata(header, HEADER_METADATA_KEYS.keys())
        for key, meta_key in HEADER_METADATA_KEYS.items():
            value = header_snapshot.get(key)
            if value is None:
                continue
            metadata.setdefault(meta_key, value)

        metadata.setdefault("wavelength_axis_type", header.get("CTYPE1"))
        metadata.setdefault("spectral_reference", header.get("SPECSYS"))

>>>>>>> 8a972ee2
        label_candidates: List[str] = []
        for field in ("target", "source"):
            value = metadata.get(field)
            if isinstance(value, str) and value.strip():
                label_candidates.append(value.strip())

        label_hint = next((candidate for candidate in label_candidates if candidate), None)

        provenance_details.setdefault("data_mode", data_mode)
        filtered_unit_inference = {k: v for k, v in unit_inference.items() if v is not None}

        provenance: Dict[str, object] = {
            "format": "fits",
            "hdu_index": data_index,
            "hdu_name": getattr(data_hdu, "name", ""),
            "mask_applied": mask_flag,
            "data_mode": data_mode,
            "samples": int(flux_array.size),
        }
<<<<<<< HEAD
=======
        provenance["hdu_type"] = type(data_hdu).__name__
>>>>>>> 8a972ee2
        if filtered_unit_inference:
            provenance["unit_inference"] = filtered_unit_inference
        provenance.update(provenance_details)

        if payload is not None:
            provenance["checksum"] = checksum_bytes(payload)
        if inferred_name:
            provenance["filename"] = inferred_name

<<<<<<< HEAD
=======
        provenance_units: Dict[str, object] = {"wavelength_converted_to": "nm", "flux_unit": flux_unit}
        if resolved_unit:
            provenance_units["wavelength_input"] = resolved_unit
        if reported_wavelength_unit:
            provenance_units["wavelength_reported"] = _coerce_header_value(reported_wavelength_unit)
        if flux_unit_hint:
            provenance_units["flux_input"] = _coerce_header_value(flux_unit_hint)
        provenance["units"] = provenance_units

        conversions: Dict[str, object] = {}
        if resolved_unit and str(resolved_unit).lower() != "nm":
            conversions["wavelength_unit"] = {"from": resolved_unit, "to": "nm"}
        if flux_unit_hint and str(flux_unit_hint) != flux_unit:
            conversions["flux_unit"] = {
                "from": _coerce_header_value(flux_unit_hint),
                "to": flux_unit,
            }
        if conversions:
            provenance["conversions"] = conversions

>>>>>>> 8a972ee2
        interesting_cards = [
            "OBJECT",
            "INSTRUME",
            "TELESCOP",
            "DATE-OBS",
            "DATE_OBS",
            "EXPTIME",
            "AIRMASS",
            "PROPOSID",
            "OBSERVER",
            "BUNIT",
            "CUNIT1",
            "CTYPE1",
        ]
        provenance["header"] = {
            key: _coerce_header_value(header.get(key))
            for key in interesting_cards
            if header.get(key) is not None
        }

        axis = "emission"

        return {
            "label_hint": label_hint,
            "wavelength_nm": [float(value) for value in wavelength_nm.tolist()],
            "flux": [float(value) for value in flux_array.tolist()],
            "flux_unit": flux_unit,
            "flux_kind": flux_kind,
            "metadata": metadata,
            "provenance": provenance,
            "axis": axis,
            "kind": "spectrum",
        }
    finally:
        hdul.close()<|MERGE_RESOLUTION|>--- conflicted
+++ resolved
@@ -190,7 +190,6 @@
             return value
     return value
 
-<<<<<<< HEAD
 
 def _normalise_wavelength_unit(unit: Optional[str], default: str = "nm") -> str:
     if not unit:
@@ -209,26 +208,8 @@
         return "cm^-1"
     return text
 
-=======
-
-def _normalise_wavelength_unit(unit: Optional[str], default: str = "nm") -> str:
-    if not unit:
-        return default
-    text = str(unit).strip()
-    lowered = text.lower().replace("μ", "µ")
-    if "angstrom" in lowered or lowered in {"a", "å", "ångström", "ångstrom"}:
-        return "Å"
-    if lowered in {"nm", "nanometer", "nanometers"}:
-        return "nm"
-    if lowered in {"um", "µm", "micron", "microns", "micrometer", "micrometers"}:
-        return "µm"
-    if "cm" in lowered and "-1" in lowered:
-        return "cm^-1"
-    if lowered in {"cm^-1", "cm-1"}:
-        return "cm^-1"
-    return text
-
->>>>>>> 8a972ee2
+
+
 
 def _normalise_flux_unit(unit: Optional[str]) -> Tuple[str, str]:
     if not unit:
@@ -383,25 +364,22 @@
 
         flux_unit, flux_kind = _normalise_flux_unit(flux_unit_hint)
 
-<<<<<<< HEAD
         metadata: Dict[str, object] = {
             "wavelength_range_nm": [float(np.min(wavelength_nm)), float(np.max(wavelength_nm))],
             "wavelength_effective_range_nm": [float(np.min(wavelength_nm)), float(np.max(wavelength_nm))],
-=======
         range_min = float(np.min(wavelength_nm))
         range_max = float(np.max(wavelength_nm))
         metadata: Dict[str, object] = {
             "wavelength_range_nm": [range_min, range_max],
             "wavelength_effective_range_nm": [range_min, range_max],
             "data_wavelength_range_nm": [range_min, range_max],
->>>>>>> 8a972ee2
             "points": int(flux_array.size),
             "flux_unit": flux_unit,
             "reported_flux_unit": _coerce_header_value(flux_unit_hint) if flux_unit_hint else None,
             "reported_wavelength_unit": _coerce_header_value(reported_wavelength_unit) if reported_wavelength_unit else None,
         }
         metadata["original_wavelength_unit"] = resolved_unit
-<<<<<<< HEAD
+        metadata.setdefault("wavelength_coverage_nm", [range_min, range_max])
 
         if flux_array.size >= 2:
             metadata["wavelength_step_nm"] = float(wavelength_nm[1] - wavelength_nm[0])
@@ -416,23 +394,16 @@
         metadata.setdefault("wavelength_axis_type", header.get("CTYPE1"))
         metadata.setdefault("spectral_reference", header.get("SPECSYS"))
 
-=======
-        metadata.setdefault("wavelength_coverage_nm", [range_min, range_max])
-
-        if flux_array.size >= 2:
-            metadata["wavelength_step_nm"] = float(wavelength_nm[1] - wavelength_nm[0])
-
-        header_snapshot = _gather_metadata(header, HEADER_METADATA_KEYS.keys())
-        for key, meta_key in HEADER_METADATA_KEYS.items():
-            value = header_snapshot.get(key)
-            if value is None:
-                continue
-            metadata.setdefault(meta_key, value)
+        label_candidates: List[str] = []
+        for field in ("target", "source"):
+            value = metadata.get(field)
+            if isinstance(value, str) and value.strip():
+                label_candidates.append(value.strip())
+
 
         metadata.setdefault("wavelength_axis_type", header.get("CTYPE1"))
         metadata.setdefault("spectral_reference", header.get("SPECSYS"))
 
->>>>>>> 8a972ee2
         label_candidates: List[str] = []
         for field in ("target", "source"):
             value = metadata.get(field)
@@ -452,10 +423,7 @@
             "data_mode": data_mode,
             "samples": int(flux_array.size),
         }
-<<<<<<< HEAD
-=======
         provenance["hdu_type"] = type(data_hdu).__name__
->>>>>>> 8a972ee2
         if filtered_unit_inference:
             provenance["unit_inference"] = filtered_unit_inference
         provenance.update(provenance_details)
@@ -465,8 +433,6 @@
         if inferred_name:
             provenance["filename"] = inferred_name
 
-<<<<<<< HEAD
-=======
         provenance_units: Dict[str, object] = {"wavelength_converted_to": "nm", "flux_unit": flux_unit}
         if resolved_unit:
             provenance_units["wavelength_input"] = resolved_unit
@@ -487,7 +453,6 @@
         if conversions:
             provenance["conversions"] = conversions
 
->>>>>>> 8a972ee2
         interesting_cards = [
             "OBJECT",
             "INSTRUME",
