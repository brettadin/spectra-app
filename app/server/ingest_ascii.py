from __future__ import annotations

import hashlib
import math
import re
from typing import Dict, Iterable, List, Optional, Sequence, Tuple

import pandas as pd

from .units import canonical_unit, to_nm


HEADER_ALIAS_MAP = {
    "instrument": "instrument",
    "instrume": "instrument",
    "spectrograph": "instrument",
    "spectrograph_name": "instrument",
    "spectro": "instrument",
    "detector": "detector",
    "telescope": "telescope",
    "telescop": "telescope",
    "facility": "telescope",
    "observatory": "telescope",
    "observatory_name": "telescope",
    "object": "target",
    "object_name": "target",
    "target": "target",
    "target_name": "target",
    "source": "source",
    "source_name": "source",
    "title": "title",
    "label": "title",
    "name": "title",
    "program": "program",
    "programme": "program",
    "proposal": "program",
    "prop_id": "program",
    "observer": "observer",
    "pi": "principal_investigator",
    "principal_investigator": "principal_investigator",
    "exptime": "exposure",
    "exposure": "exposure",
    "airmass": "airmass",
    "slit": "slit",
    "aperture": "aperture",
    "grating": "grating",
    "grism": "grating",
    "filter": "filter",
    "mode": "mode",
    "resolution": "resolution",
    "resolving_power": "resolution",
    "r": "resolution",
    "flux_unit": "flux_unit",
    "flux_units": "flux_unit",
    "fluxunits": "flux_unit",
    "fluxunit": "flux_unit",
    "bunit": "flux_unit",
    "unit_flux": "flux_unit",
    "wavelength_unit": "wavelength_unit",
    "waveunit": "wavelength_unit",
    "unit_wavelength": "wavelength_unit",
    "wavelength_units": "wavelength_unit",
    "xunit": "wavelength_unit",
    "xunits": "wavelength_unit",
    "axis": "axis",
    "specaxis": "axis",
    "spectrum_type": "axis",
    "range": "wavelength_range",
    "wavelength_range": "wavelength_range",
    "spectral_range": "wavelength_range",
    "wave_range": "wavelength_range",
    "coverage": "wavelength_range",
    "lambda_min": "wavelength_start",
    "lambda_max": "wavelength_end",
    "start": "wavelength_start",
    "end": "wavelength_end",
    "date_obs": "observation_date",
    "date-obs": "observation_date",
    "dateobs": "observation_date",
    "date": "observation_date",
    "observation_date": "observation_date",
    "utdate": "observation_date",
    "utc": "observation_date",
    "time": "observation_date",
    "mjd": "mjd",
    "observer_date": "observation_date",
}

UNIT_PATTERN = re.compile(r"\(([^)]+)\)|\[([^\]]+)\]")
RANGE_NUMERIC = re.compile(r"[-+]?\d*\.?\d+(?:[eE][-+]?\d+)?")


def checksum_bytes(content: bytes) -> str:
    """Return a stable SHA-256 digest for the provided payload."""

    return hashlib.sha256(content).hexdigest()


def _normalise_header_key(key: str) -> str:
    cleaned = key.strip().lower().replace("μ", "µ")
    cleaned = re.sub(r"[^a-z0-9]+", "_", cleaned)
    cleaned = re.sub(r"_+", "_", cleaned)
    return cleaned.strip("_")


def _split_header_line(line: str) -> Optional[Tuple[str, str]]:
    stripped = line.strip()
    if not stripped:
        return None
    stripped = stripped.lstrip("#").strip()
    if not stripped:
        return None
    for sep in (":", "=", "\t"):
        if sep in stripped:
            key, value = stripped.split(sep, 1)
            return key.strip(), value.strip()
    parts = stripped.split(None, 1)
    if len(parts) == 2:
        return parts[0].strip(), parts[1].strip()
    return None


def _extract_unit_hint(text: Optional[str]) -> Optional[str]:
    if not text:
        return None
    lowered = str(text).strip()
    if not lowered:
        return None
    lowered = lowered.replace("μ", "µ")
    candidates: List[str] = []
    for match in UNIT_PATTERN.findall(lowered):
        candidates.extend(filter(None, match))
    pieces = re.split(r"[\s_\-\/]+", lowered)
    candidates.extend(pieces)
    for candidate in candidates:
        norm = candidate.strip().lower()
        if not norm:
            continue
        if "angstrom" in norm or norm in {"å", "a", "ångström", "ångstrom"}:
            return "Å"
        if norm in {"nm", "nanometer", "nanometers"}:
            return "nm"
        if norm in {"um", "µm", "micron", "microns", "micrometer", "micrometers"}:
            return "µm"
        if "cm" in norm and "-1" in norm:
            return "cm^-1"
        if norm in {"cm^-1", "cm-1"}:
            return "cm^-1"
        if "wavenumber" in norm:
            return "cm^-1"
    return None


def _parse_range_value(value: str, default_unit: str) -> Optional[Tuple[float, float]]:
    numbers = [float(part) for part in RANGE_NUMERIC.findall(value)]
    if len(numbers) < 2:
        return None
    low, high = numbers[0], numbers[1]
    if math.isclose(low, high):
        return None
    unit = _extract_unit_hint(value) or default_unit
    try:
        converted = to_nm([low, high], unit)
    except Exception:
        converted = [low, high]
    low_nm, high_nm = float(min(converted)), float(max(converted))
    if not math.isfinite(low_nm) or not math.isfinite(high_nm):
        return None
    return low_nm, high_nm


def _collect_header_metadata(
    header_lines: Sequence[str],
) -> Tuple[Dict[str, object], Dict[str, str], List[str], Optional[str], Optional[str], Optional[str]]:
    metadata: Dict[str, object] = {}
    raw: Dict[str, str] = {}
    label_candidates: List[str] = []
    axis_hint: Optional[str] = None
    wavelength_unit_hint: Optional[str] = None
    flux_unit_hint: Optional[str] = None

    for line in header_lines:
        pair = _split_header_line(line)
        if not pair:
            continue
        key, value = pair
        value = value.strip().strip("'\"")
        norm_key = _normalise_header_key(key)
        if not norm_key:
            continue
        raw[norm_key] = value
        alias = HEADER_ALIAS_MAP.get(norm_key, norm_key)
        if alias == "instrument":
            metadata.setdefault("instrument", value)
        elif alias == "telescope":
            metadata.setdefault("telescope", value)
        elif alias == "target":
            metadata.setdefault("target", value)
            label_candidates.append(value)
        elif alias == "source":
            metadata.setdefault("source", value)
            label_candidates.append(value)
        elif alias == "title":
            metadata.setdefault("title", value)
            label_candidates.append(value)
        elif alias == "observation_date":
            metadata.setdefault("observation_date", value)
        elif alias == "flux_unit":
            metadata.setdefault("flux_unit", value)
            metadata.setdefault("reported_flux_unit", value)
            flux_unit_hint = flux_unit_hint or value
        elif alias == "wavelength_unit":
            metadata.setdefault("reported_wavelength_unit", value)
            wavelength_unit_hint = wavelength_unit_hint or _extract_unit_hint(value)
        elif alias == "axis":
            metadata.setdefault("axis", value)
            axis_hint = axis_hint or value
        elif alias == "wavelength_range":
            parsed = _parse_range_value(value, "nm")
            if parsed:
                metadata.setdefault("wavelength_effective_range_nm", list(parsed))
        elif alias == "wavelength_start":
            metadata.setdefault("wavelength_start", value)
        elif alias == "wavelength_end":
            metadata.setdefault("wavelength_end", value)
        else:
            metadata.setdefault(alias, value)

    return metadata, raw, label_candidates, axis_hint, wavelength_unit_hint, flux_unit_hint


def _detect_columns(df: pd.DataFrame) -> Tuple[str, str]:
    columns = list(df.columns)
    if len(columns) < 2:
        raise ValueError("Missing wavelength or flux column in ASCII data")

    wavelength = columns[0]
    flux = columns[1]
    for name in columns:
        label = str(name).lower()
        if any(keyword in label for keyword in ("wave", "lam", "freq", "wn")):
            wavelength = name
            break
    for name in columns:
        if name == wavelength:
            continue
        label = str(name).lower()
        if any(keyword in label for keyword in ("flux", "int", "power", "counts", "brightness")):
            flux = name
            break
    if wavelength == flux and len(columns) > 2:
        flux = next(col for col in columns if col != wavelength)
    return str(wavelength), str(flux)
<<<<<<< HEAD


def _extract_flux_unit_from_label(label: str) -> Optional[str]:
    matches = UNIT_PATTERN.findall(label)
    for match in matches:
        candidate = next((part for part in match if part), None)
        if candidate:
            cleaned = candidate.strip()
            if cleaned:
                return cleaned
    return None


def _normalise_flux_unit(unit: Optional[str]) -> Tuple[str, str]:
    if not unit:
        return "arb", "relative"
    cleaned = unit.strip()
    if not cleaned:
        return "arb", "relative"
    lowered = cleaned.lower()
    relative_tokens = {"arb", "arbitrary", "adu", "counts", "count", "relative", "norm"}
    if any(token in lowered for token in relative_tokens):
        return cleaned, "relative"
    return cleaned, "absolute"


=======


def _extract_flux_unit_from_label(label: str) -> Optional[str]:
    matches = UNIT_PATTERN.findall(label)
    for match in matches:
        candidate = next((part for part in match if part), None)
        if candidate:
            cleaned = candidate.strip()
            if cleaned:
                return cleaned
    return None


def _normalise_flux_unit(unit: Optional[str]) -> Tuple[str, str]:
    if not unit:
        return "arb", "relative"
    cleaned = unit.strip()
    if not cleaned:
        return "arb", "relative"
    lowered = cleaned.lower()
    relative_tokens = {"arb", "arbitrary", "adu", "counts", "count", "relative", "norm"}
    if any(token in lowered for token in relative_tokens):
        return cleaned, "relative"
    return cleaned, "absolute"


>>>>>>> 8a972ee2
def _normalise_axis(value: Optional[str]) -> Optional[str]:
    if not value:
        return None
    lowered = value.strip().lower()
    if not lowered:
        return None
    if "abs" in lowered:
        return "absorption"
    if "trans" in lowered:
        return "transmission"
    if "reflec" in lowered:
        return "reflection"
    if "emiss" in lowered:
        return "emission"
    return value.strip()


def parse_ascii(
    dataframe: pd.DataFrame,
    *,
    content_bytes: bytes,
    header_lines: Sequence[str] | None = None,
    column_labels: Sequence[str] | None = None,
    delimiter: Optional[str] = None,
    filename: Optional[str] = None,
    assumed_unit: str = "nm",
    orientation: Optional[str] = None,
) -> Dict[str, object]:
    """Parse a CSV/TXT spectrum into the normalised overlay payload format."""

    header_lines = list(header_lines or [])
    column_labels = list(column_labels or list(dataframe.columns))

    metadata, raw_headers, label_candidates, axis_hint, header_unit_hint, header_flux_hint = _collect_header_metadata(
        header_lines
    )

    provenance: Dict[str, object] = {
        "format": "ascii",
        "checksum": checksum_bytes(content_bytes),
        "columns": list(column_labels),
    }
    if orientation:
        provenance["orientation"] = orientation
    if filename:
        provenance["filename"] = filename
    if delimiter:
        provenance["delimiter"] = delimiter
    if header_lines:
        provenance["header_lines"] = [line for line in header_lines if line.strip()]
    if raw_headers:
        provenance["header_fields"] = raw_headers

    wavelength_col, flux_col = _detect_columns(dataframe)
    provenance["column_mapping"] = {"wavelength": wavelength_col, "flux": flux_col}

    working = dataframe[[wavelength_col, flux_col]].copy()
    working[wavelength_col] = pd.to_numeric(working[wavelength_col], errors="coerce")
    working[flux_col] = pd.to_numeric(working[flux_col], errors="coerce")
    working = working.dropna()
    if working.empty:
        raise ValueError("No numeric spectral samples available in ASCII data")

    wavelength_label_unit = _extract_unit_hint(wavelength_col)
    wavelength_unit = header_unit_hint or wavelength_label_unit or assumed_unit
    provenance["unit_inference"] = {
        "header": header_unit_hint,
        "column": wavelength_label_unit,
        "assumed": assumed_unit,
    }

    reported_wavelength_unit = wavelength_unit
    try:
        wavelength_nm = to_nm(working[wavelength_col].tolist(), wavelength_unit)
    except ValueError:
        wavelength_nm = to_nm(working[wavelength_col].tolist(), assumed_unit)
        provenance.setdefault("unit_inference", {})["fallback"] = assumed_unit
        wavelength_unit = assumed_unit
    metadata.setdefault("reported_wavelength_unit", reported_wavelength_unit)

    flux_values = working[flux_col].tolist()
    flux_unit_label = header_flux_hint or metadata.get("flux_unit")
    label_flux_unit = _extract_flux_unit_from_label(flux_col)
    if label_flux_unit:
        flux_unit_label = label_flux_unit
    flux_unit, flux_kind = _normalise_flux_unit(flux_unit_label)
    metadata["flux_unit"] = flux_unit
<<<<<<< HEAD

    metadata["wavelength_range_nm"] = [float(min(wavelength_nm)), float(max(wavelength_nm))]
    metadata.setdefault("wavelength_effective_range_nm", metadata["wavelength_range_nm"])
=======
    if flux_unit_label and not metadata.get("reported_flux_unit"):
        metadata["reported_flux_unit"] = flux_unit_label

    data_range = [float(min(wavelength_nm)), float(max(wavelength_nm))]
    metadata.setdefault("data_wavelength_range_nm", data_range)
    metadata.setdefault("wavelength_range_nm", data_range)
    metadata.setdefault(
        "wavelength_effective_range_nm",
        metadata.get("wavelength_range_nm", data_range),
    )
>>>>>>> 8a972ee2
    try:
        metadata["original_wavelength_unit"] = canonical_unit(wavelength_unit)
    except ValueError:
        metadata["original_wavelength_unit"] = wavelength_unit
    metadata.setdefault("points", len(wavelength_nm))

<<<<<<< HEAD
=======
    provenance_units: Dict[str, object] = {"wavelength_converted_to": "nm", "flux_unit": flux_unit}
    if wavelength_unit:
        provenance_units["wavelength_input"] = wavelength_unit
    if metadata.get("reported_wavelength_unit"):
        provenance_units["wavelength_reported"] = metadata["reported_wavelength_unit"]
    if metadata.get("original_wavelength_unit"):
        provenance_units["wavelength_original"] = metadata["original_wavelength_unit"]
    if flux_unit_label:
        provenance_units["flux_input"] = flux_unit_label
    provenance["units"] = provenance_units

>>>>>>> 8a972ee2
    axis = _normalise_axis(axis_hint) or "emission"

    provenance["samples"] = len(wavelength_nm)
    provenance.setdefault("unit_inference", {})["resolved"] = wavelength_unit

<<<<<<< HEAD
=======
    conversions: Dict[str, object] = {}
    original_unit = metadata.get("original_wavelength_unit")
    if original_unit and str(original_unit).lower() != "nm":
        conversions["wavelength_unit"] = {"from": original_unit, "to": "nm"}
    reported_flux = metadata.get("reported_flux_unit")
    if reported_flux and str(reported_flux) != flux_unit:
        conversions["flux_unit"] = {"from": reported_flux, "to": flux_unit}
    if conversions:
        provenance["conversions"] = conversions

>>>>>>> 8a972ee2
    label_hint = next((candidate for candidate in label_candidates if candidate), None)

    return {
        "label_hint": label_hint,
        "wavelength_nm": [float(value) for value in wavelength_nm],
        "flux": [float(value) for value in flux_values],
        "flux_unit": flux_unit,
        "flux_kind": flux_kind,
        "metadata": metadata,
        "provenance": provenance,
        "axis": axis,
        "kind": "spectrum",
    }<|MERGE_RESOLUTION|>--- conflicted
+++ resolved
@@ -251,7 +251,6 @@
     if wavelength == flux and len(columns) > 2:
         flux = next(col for col in columns if col != wavelength)
     return str(wavelength), str(flux)
-<<<<<<< HEAD
 
 
 def _extract_flux_unit_from_label(label: str) -> Optional[str]:
@@ -278,7 +277,23 @@
     return cleaned, "absolute"
 
 
-=======
+def _normalise_axis(value: Optional[str]) -> Optional[str]:
+    if not value:
+        return None
+    lowered = value.strip().lower()
+    if not lowered:
+        return None
+    if "abs" in lowered:
+        return "absorption"
+    if "trans" in lowered:
+        return "transmission"
+    if "reflec" in lowered:
+        return "reflection"
+    if "emiss" in lowered:
+        return "emission"
+    return value.strip()
+
+
 
 
 def _extract_flux_unit_from_label(label: str) -> Optional[str]:
@@ -305,7 +320,6 @@
     return cleaned, "absolute"
 
 
->>>>>>> 8a972ee2
 def _normalise_axis(value: Optional[str]) -> Optional[str]:
     if not value:
         return None
@@ -393,11 +407,9 @@
         flux_unit_label = label_flux_unit
     flux_unit, flux_kind = _normalise_flux_unit(flux_unit_label)
     metadata["flux_unit"] = flux_unit
-<<<<<<< HEAD
 
     metadata["wavelength_range_nm"] = [float(min(wavelength_nm)), float(max(wavelength_nm))]
     metadata.setdefault("wavelength_effective_range_nm", metadata["wavelength_range_nm"])
-=======
     if flux_unit_label and not metadata.get("reported_flux_unit"):
         metadata["reported_flux_unit"] = flux_unit_label
 
@@ -408,15 +420,12 @@
         "wavelength_effective_range_nm",
         metadata.get("wavelength_range_nm", data_range),
     )
->>>>>>> 8a972ee2
     try:
         metadata["original_wavelength_unit"] = canonical_unit(wavelength_unit)
     except ValueError:
         metadata["original_wavelength_unit"] = wavelength_unit
     metadata.setdefault("points", len(wavelength_nm))
 
-<<<<<<< HEAD
-=======
     provenance_units: Dict[str, object] = {"wavelength_converted_to": "nm", "flux_unit": flux_unit}
     if wavelength_unit:
         provenance_units["wavelength_input"] = wavelength_unit
@@ -428,14 +437,11 @@
         provenance_units["flux_input"] = flux_unit_label
     provenance["units"] = provenance_units
 
->>>>>>> 8a972ee2
     axis = _normalise_axis(axis_hint) or "emission"
 
     provenance["samples"] = len(wavelength_nm)
     provenance.setdefault("unit_inference", {})["resolved"] = wavelength_unit
 
-<<<<<<< HEAD
-=======
     conversions: Dict[str, object] = {}
     original_unit = metadata.get("original_wavelength_unit")
     if original_unit and str(original_unit).lower() != "nm":
@@ -446,7 +452,6 @@
     if conversions:
         provenance["conversions"] = conversions
 
->>>>>>> 8a972ee2
     label_hint = next((candidate for candidate in label_candidates if candidate), None)
 
     return {
