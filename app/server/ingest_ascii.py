--- conflicted
+++ resolved
@@ -398,11 +398,11 @@
     for idx, name in enumerate(columns):
         if name == wavelength:
             continue
-<<<<<<< HEAD
+
         if _is_flux_like_label(name):
             flux = name
             break
-=======
+
         label = str(name)
         lowered = label.lower()
         keyword_match = any(keyword in lowered for keyword in flux_keywords)
@@ -415,7 +415,7 @@
             best_flux = name
 
     flux = best_flux
->>>>>>> dc692718
+
     if wavelength == flux and len(columns) > 2:
         flux = next(col for col in columns if col != wavelength)
     return str(wavelength), str(flux)
