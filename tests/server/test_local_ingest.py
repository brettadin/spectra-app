--- conflicted
+++ resolved
@@ -249,7 +249,6 @@
     assert cache_path.exists()
 
 
-<<<<<<< HEAD
 def test_dense_parser_fallback_to_table(monkeypatch):
     monkeypatch.setattr(local_ingest, "_DENSE_SIZE_THRESHOLD", 0)
     monkeypatch.setattr(local_ingest, "_DENSE_LINE_THRESHOLD", 0)
@@ -296,7 +295,6 @@
     assert metadata.get("segments") == ["segment.txt"]
     fallback = payload.get("provenance", {}).get("dense_parser_fallback")
     assert fallback["selected_segment"] == "segment.txt"
-=======
 def test_ingest_local_dense_ascii_falls_back_for_tab_delimited(monkeypatch):
     monkeypatch.setattr(local_ingest, "_DENSE_SIZE_THRESHOLD", 0)
     monkeypatch.setattr(local_ingest, "_DENSE_LINE_THRESHOLD", 0)
@@ -315,7 +313,6 @@
     assert payload["flux"] == [1.2, 1.3]
     assert payload["metadata"]["filename"] == "tab_header.csv"
     assert payload["provenance"]["filename"] == "tab_header.csv"
->>>>>>> d1b402ae
 
 
 def test_ingest_local_fits_enriches_metadata():
