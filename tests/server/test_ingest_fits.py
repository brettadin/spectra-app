--- conflicted
+++ resolved
@@ -154,8 +154,8 @@
     result = parse_fits(str(fits_path))
 
     expected_wavelength_nm = [100.0 + i * 0.1 for i in range(flux_values.size)]
-<<<<<<< HEAD
     assert result["wavelength_nm"] == pytest.approx(expected_wavelength_nm)
+
 
 
 def test_parse_fits_rejects_table_with_nonspectral_units(tmp_path):
@@ -204,7 +204,4 @@
 
     unit_resolution = result["provenance"].get("wavelength_unit_resolution", {})
     assert unit_resolution.get("assumed") == "nm"
-    assert unit_resolution.get("assumed_from") == "column_name"
-=======
-    assert result["wavelength_nm"] == pytest.approx(expected_wavelength_nm)
->>>>>>> a7fbd473
+    assert unit_resolution.get("assumed_from") == "column_name"