--- conflicted
+++ resolved
@@ -156,11 +156,6 @@
     expected_wavelength_nm = [100.0 + i * 0.1 for i in range(flux_values.size)]
     assert result["wavelength_nm"] == pytest.approx(expected_wavelength_nm)
 
-
-<<<<<<< HEAD
-=======
-
->>>>>>> c9e8acba
 def test_parse_fits_rejects_table_with_nonspectral_units(tmp_path):
     time = np.array([0.0, 1.0, 2.0], dtype=float)
     flux = np.array([10.0, 11.0, 12.0], dtype=float)
@@ -210,27 +205,24 @@
     assert unit_resolution.get("assumed_from") == "column_name"
 
 
-<<<<<<< HEAD
 def test_parse_fits_table_drops_nonpositive_wavelengths(tmp_path):
     wavelengths = np.array([-10.0, 0.0, 500.0], dtype=float)
     flux = np.array([1.0, 2.0, 3.0], dtype=float)
 
     columns = [
         fits.Column(name="WAVELENGTH", array=wavelengths, format="D", unit="nm"),
-=======
+
 def test_parse_fits_rejects_table_with_nonpositive_wavelengths(tmp_path):
     wavelengths = np.array([-50.0, -10.0, 0.0], dtype=float)
     flux = np.array([1.0, 2.0, 3.0], dtype=float)
 
     columns = [
         fits.Column(name="WAVE", array=wavelengths, format="D", unit="nm"),
->>>>>>> c9e8acba
         fits.Column(name="FLUX", array=flux, format="D"),
     ]
 
     table_hdu = fits.BinTableHDU.from_columns(columns)
     hdul = fits.HDUList([fits.PrimaryHDU(), table_hdu])
-<<<<<<< HEAD
     fits_path = tmp_path / "table_with_nonpositive_wavelengths.fits"
     hdul.writeto(fits_path, overwrite=True)
     hdul.close()
@@ -249,7 +241,7 @@
 
     columns = [
         fits.Column(name="WAVELENGTH", array=wavelengths, format="D", unit="nm"),
-=======
+
     fits_path = tmp_path / "negative_wavelength_table.fits"
     hdul.writeto(fits_path, overwrite=True)
     hdul.close()
@@ -291,64 +283,48 @@
 
     columns = [
         fits.Column(name="WAVE", array=wavelengths, format="D", unit="micron"),
->>>>>>> c9e8acba
         fits.Column(name="FLUX", array=flux, format="D"),
     ]
 
     table_hdu = fits.BinTableHDU.from_columns(columns)
     hdul = fits.HDUList([fits.PrimaryHDU(), table_hdu])
-<<<<<<< HEAD
     fits_path = tmp_path / "table_all_nonpositive.fits"
-=======
     fits_path = tmp_path / "negative_wavelength_micron_table.fits"
->>>>>>> c9e8acba
-    hdul.writeto(fits_path, overwrite=True)
-    hdul.close()
-
-    with pytest.raises(ValueError) as excinfo:
-        parse_fits(str(fits_path))
-
-    message = str(excinfo.value)
-<<<<<<< HEAD
+    hdul.writeto(fits_path, overwrite=True)
+    hdul.close()
+
+    with pytest.raises(ValueError) as excinfo:
+        parse_fits(str(fits_path))
+
+    message = str(excinfo.value)
     assert "no positive wavelength samples" in message.lower()
-=======
     assert "no positive wavelengths" in message
     assert "conversion to nm" in message
->>>>>>> c9e8acba
 
 
 def test_parse_fits_rejects_image_with_nonpositive_wavelengths(tmp_path):
     flux_values = np.array([1.0, 2.0, 3.0], dtype=float)
 
     sci_header = fits.Header()
-<<<<<<< HEAD
     sci_header["CRVAL1"] = -1.0
     sci_header["CDELT1"] = -1.0
     sci_header["CRPIX1"] = 1.0
     sci_header["CTYPE1"] = "AWAV"
-=======
     sci_header["CRVAL1"] = -5.0
     sci_header["CDELT1"] = 1.0
     sci_header["CRPIX1"] = 1.0
->>>>>>> c9e8acba
     sci_header["CUNIT1"] = "nm"
 
     sci_hdu = fits.ImageHDU(data=flux_values, header=sci_header, name="SCI")
     hdul = fits.HDUList([fits.PrimaryHDU(), sci_hdu])
-<<<<<<< HEAD
     fits_path = tmp_path / "image_all_nonpositive.fits"
-=======
     fits_path = tmp_path / "negative_wavelength_image.fits"
->>>>>>> c9e8acba
-    hdul.writeto(fits_path, overwrite=True)
-    hdul.close()
-
-    with pytest.raises(ValueError) as excinfo:
-        parse_fits(str(fits_path))
-
-    message = str(excinfo.value)
-<<<<<<< HEAD
+    hdul.writeto(fits_path, overwrite=True)
+    hdul.close()
+
+    with pytest.raises(ValueError) as excinfo:
+        parse_fits(str(fits_path))
+
+    message = str(excinfo.value)
     assert "no positive wavelength samples" in message.lower()
-=======
-    assert "positive-wavelength" in message
->>>>>>> c9e8acba
+    assert "positive-wavelength" in message